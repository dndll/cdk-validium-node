package config

import (
	"flag"
	"os"
	"testing"

	"github.com/0xPolygonHermez/zkevm-node/etherman"
	"github.com/0xPolygonHermez/zkevm-node/merkletree"
	"github.com/0xPolygonHermez/zkevm-node/state"
	"github.com/ethereum/go-ethereum/common"
	"github.com/stretchr/testify/require"
	"github.com/urfave/cli/v2"
)

func TestLoadCustomNetworkConfig(t *testing.T) {
	tcs := []struct {
		description      string
		inputConfigStr   string
		expectedConfig   NetworkConfig
		expectedErrorMsg string
	}{
		{
			description: "happy path",
			inputConfigStr: `{
				"root": "0xBEEF",
				"genesisBlockNumber": 69,
				"l1Config" : {
					"chainId": 420,
					"polygonZkEVMAddress": "0xc949254d682d8c9ad5682521675b8f43b102aec4",
<<<<<<< HEAD
					"maticTokenAddress": "0xc949254d682d8c9ad5682521675b8f43b102aec4",
					"polygonZkEVMGlobalExitRootAddress": "0xc949254d682d8c9ad5682521675b8f43b102aec4",
					"cdkDataCommitteeContract": "0x2279B7A0a67DB372996a5FaB50D91eAA73d2eBe6"
=======
					"polTokenAddress": "0xc949254d682d8c9ad5682521675b8f43b102aec4",
					"polygonZkEVMGlobalExitRootAddress": "0xc949254d682d8c9ad5682521675b8f43b102aec4"
>>>>>>> 5ee8bdad
				},
				"genesis": [
					{
						"balance": "0",
						"nonce": "2",
						"address": "0xc949254d682d8c9ad5682521675b8f43b102aec4"
					},
					{
						"balance": "0",
						"nonce": "1",
						"address": "0xae4bb80be56b819606589de61d5ec3b522eeb032",
						"bytecode": "0xbeef1",
						"storage": {
							"0x0000000000000000000000000000000000000000000000000000000000000002": "0x9d98deabc42dd696deb9e40b4f1cab7ddbf55988"
						},
						"contractName": "PolygonZkEVMGlobalExitRootL2 proxy"
					},
					{
						"balance": "100000000000000000000000",
						"nonce": "2",
						"address": "0x9d98deabc42dd696deb9e40b4f1cab7ddbf55988",
						"bytecode": "0xbeef2",
						"storage": {
							"0x0000000000000000000000000000000000000000000000000000000000000000": "0xc949254d682d8c9ad5682521675b8f43b102aec4"
						},
						"contractName": "PolygonZkEVMBridge proxy"
					},
					{
						"balance": "0",
						"nonce": "1",
						"address": "0x61ba0248b0986c2480181c6e76b6adeeaa962483",
						"bytecode": "0xbeef3",
						"storage": {
							"0x0000000000000000000000000000000000000000000000000000000000000000": "0x01"
						}
					}
				]
			}`,
			expectedConfig: NetworkConfig{
				L1Config: etherman.L1Config{
					L1ChainID:                 420,
					ZkEVMAddr:                 common.HexToAddress("0xc949254d682d8c9ad5682521675b8f43b102aec4"),
					PolAddr:                   common.HexToAddress("0xc949254d682d8c9ad5682521675b8f43b102aec4"),
					GlobalExitRootManagerAddr: common.HexToAddress("0xc949254d682d8c9ad5682521675b8f43b102aec4"),
					DataCommitteeAddr:         common.HexToAddress("0x2279B7A0a67DB372996a5FaB50D91eAA73d2eBe6"),
				},
				Genesis: state.Genesis{
					Root:        common.HexToHash("0xBEEF"),
					BlockNumber: 69,
					Actions: []*state.GenesisAction{
						{
							Address: "0xc949254d682d8c9ad5682521675b8f43b102aec4",
							Type:    int(merkletree.LeafTypeNonce),
							Value:   "2",
						},
						{
							Address: "0xae4bb80be56b819606589de61d5ec3b522eeb032",
							Type:    int(merkletree.LeafTypeNonce),
							Value:   "1",
						},
						{
							Address:  "0xae4bb80be56b819606589de61d5ec3b522eeb032",
							Type:     int(merkletree.LeafTypeCode),
							Bytecode: "0xbeef1",
						},
						{
							Address:         "0xae4bb80be56b819606589de61d5ec3b522eeb032",
							Type:            int(merkletree.LeafTypeStorage),
							StoragePosition: "0x0000000000000000000000000000000000000000000000000000000000000002",
							Value:           "0x9d98deabc42dd696deb9e40b4f1cab7ddbf55988",
						},
						{
							Address: "0x9d98deabc42dd696deb9e40b4f1cab7ddbf55988",
							Type:    int(merkletree.LeafTypeBalance),
							Value:   "100000000000000000000000",
						},
						{
							Address: "0x9d98deabc42dd696deb9e40b4f1cab7ddbf55988",
							Type:    int(merkletree.LeafTypeNonce),
							Value:   "2",
						},
						{
							Address:  "0x9d98deabc42dd696deb9e40b4f1cab7ddbf55988",
							Type:     int(merkletree.LeafTypeCode),
							Bytecode: "0xbeef2",
						},
						{
							Address:         "0x9d98deabc42dd696deb9e40b4f1cab7ddbf55988",
							Type:            int(merkletree.LeafTypeStorage),
							StoragePosition: "0x0000000000000000000000000000000000000000000000000000000000000000",
							Value:           "0xc949254d682d8c9ad5682521675b8f43b102aec4",
						},
						{
							Address: "0x61ba0248b0986c2480181c6e76b6adeeaa962483",
							Type:    int(merkletree.LeafTypeNonce),
							Value:   "1",
						},
						{
							Address:  "0x61ba0248b0986c2480181c6e76b6adeeaa962483",
							Type:     int(merkletree.LeafTypeCode),
							Bytecode: "0xbeef3",
						},
						{
							Address:         "0x61ba0248b0986c2480181c6e76b6adeeaa962483",
							Type:            int(merkletree.LeafTypeStorage),
							StoragePosition: "0x0000000000000000000000000000000000000000000000000000000000000000",
							Value:           "0x01",
						},
					},
				},
			},
		},
		{
			description: "imported from network-config.example.json",
			inputConfigStr: `{
  "genesis": [
    {
      "address": "0xf39Fd6e51aad88F6F4ce6aB8827279cffFb92266",
      "balance": "1000000000000000000000"
    },
    {
      "address": "0x70997970C51812dc3A010C7d01b50e0d17dc79C8",
      "balance": "2000000000000000000000"
    },
    {
      "address": "0x3C44CdDdB6a900fa2b585dd299e03d12FA4293BC",
      "balance": "3000000000000000000000"
    }
  ]
}`,
			expectedConfig: NetworkConfig{
				Genesis: state.Genesis{
					Actions: []*state.GenesisAction{
						{
							Address: "0xf39Fd6e51aad88F6F4ce6aB8827279cffFb92266",
							Type:    int(merkletree.LeafTypeBalance),
							Value:   "1000000000000000000000",
						},
						{
							Address: "0x70997970C51812dc3A010C7d01b50e0d17dc79C8",
							Type:    int(merkletree.LeafTypeBalance),
							Value:   "2000000000000000000000",
						},
						{
							Address: "0x3C44CdDdB6a900fa2b585dd299e03d12FA4293BC",
							Type:    int(merkletree.LeafTypeBalance),
							Value:   "3000000000000000000000",
						},
					},
				},
			},
		},
		{
			description:      "not valid JSON gives error",
			inputConfigStr:   "not a valid json",
			expectedErrorMsg: "failed to load genesis configuration from file. Error: invalid character 'o' in literal null (expecting 'u')",
		},
		{
			description:      "empty JSON gives error",
			expectedErrorMsg: "failed to load genesis configuration from file. Error: unexpected end of JSON input",
		},
	}

	for _, tc := range tcs {
		tc := tc
		t.Run(tc.description, func(t *testing.T) {
			file, err := os.CreateTemp("", "genesisConfig")
			require.NoError(t, err)
			defer func() {
				require.NoError(t, os.Remove(file.Name()))
			}()
			require.NoError(t, os.WriteFile(file.Name(), []byte(tc.inputConfigStr), 0600))

			flagSet := flag.NewFlagSet("test", flag.ExitOnError)
			flagSet.String(FlagNetwork, string(custom), "")
			flagSet.String(FlagCustomNetwork, file.Name(), "")
			ctx := cli.NewContext(nil, flagSet, nil)

			c := &Config{}
			if tc.expectedErrorMsg != "" {
				panicFunc := func() {
					c.loadNetworkConfig(ctx)
				}
				require.PanicsWithError(t, tc.expectedErrorMsg, panicFunc)
				// require.Panics(t, panicFunc)
			} else {
				c.loadNetworkConfig(ctx)
				require.Equal(t, tc.expectedConfig, c.NetworkConfig)
			}
		})
	}
}<|MERGE_RESOLUTION|>--- conflicted
+++ resolved
@@ -28,14 +28,9 @@
 				"l1Config" : {
 					"chainId": 420,
 					"polygonZkEVMAddress": "0xc949254d682d8c9ad5682521675b8f43b102aec4",
-<<<<<<< HEAD
-					"maticTokenAddress": "0xc949254d682d8c9ad5682521675b8f43b102aec4",
-					"polygonZkEVMGlobalExitRootAddress": "0xc949254d682d8c9ad5682521675b8f43b102aec4",
-					"cdkDataCommitteeContract": "0x2279B7A0a67DB372996a5FaB50D91eAA73d2eBe6"
-=======
 					"polTokenAddress": "0xc949254d682d8c9ad5682521675b8f43b102aec4",
 					"polygonZkEVMGlobalExitRootAddress": "0xc949254d682d8c9ad5682521675b8f43b102aec4"
->>>>>>> 5ee8bdad
+					"cdkDataCommitteeContract": "0x2279B7A0a67DB372996a5FaB50D91eAA73d2eBe6"
 				},
 				"genesis": [
 					{
