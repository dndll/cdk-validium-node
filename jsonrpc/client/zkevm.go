package client

import (
	"context"
	"encoding/json"
	"math/big"

	"github.com/0xPolygonHermez/zkevm-node/hex"
	"github.com/0xPolygonHermez/zkevm-node/jsonrpc/types"
	"github.com/ethereum/go-ethereum/common"
)

// BatchNumber returns the latest batch number
func (c *Client) BatchNumber(ctx context.Context) (uint64, error) {
	response, err := JSONRPCCall(c.url, "zkevm_batchNumber")
	if err != nil {
		return 0, err
	}

	if response.Error != nil {
		return 0, response.Error.RPCError()
	}

	var result string
	err = json.Unmarshal(response.Result, &result)
	if err != nil {
		return 0, err
	}

	bigBatchNumber := hex.DecodeBig(result)
	batchNumber := bigBatchNumber.Uint64()

	return batchNumber, nil
}

// BatchByNumber returns a batch from the current canonical chain. If number is nil, the
// latest known batch is returned.
func (c *Client) BatchByNumber(ctx context.Context, number *big.Int) (*types.Batch, error) {
	bn := types.LatestBatchNumber
	if number != nil {
		bn = types.BatchNumber(number.Int64())
	}
	response, err := JSONRPCCall(c.url, "zkevm_getBatchByNumber", bn.StringOrHex(), true)
	if err != nil {
		return nil, err
	}

	if response.Error != nil {
		return nil, response.Error.RPCError()
	}

	var result *types.Batch
	err = json.Unmarshal(response.Result, &result)
	if err != nil {
		return nil, err
	}

	return result, nil
}

// BatchesByNumbers returns batches from the current canonical chain by batch numbers. If the list is empty, the last
// known batch is returned as a list.
<<<<<<< HEAD
func (c *Client) BatchesByNumbers(ctx context.Context, numbers []*big.Int) ([]*types.BatchData, error) {
	return c.batchesByNumbers(ctx, numbers, "zkevm_getBatchDataByNumbers")
}

func (c *Client) ForcedBatchesByNumbers(ctx context.Context, numbers []*big.Int) ([]*types.BatchData, error) {
	return c.batchesByNumbers(ctx, numbers, "zkevm_getForcedBatchDataByNumbers")
}

func (c *Client) batchesByNumbers(_ context.Context, numbers []*big.Int, method string) ([]*types.BatchData, error) {
	var list []types.BatchNumber
=======
func (c *Client) BatchesByNumbers(_ context.Context, numbers []*big.Int) ([]*types.BatchData, error) {
	batchNumbers := make([]types.BatchNumber, 0, len(numbers))
>>>>>>> 60a3e2e5
	for _, n := range numbers {
		batchNumbers = append(batchNumbers, types.BatchNumber(n.Int64()))
	}
	if len(batchNumbers) == 0 {
		batchNumbers = append(batchNumbers, types.LatestBatchNumber)
	}

<<<<<<< HEAD
	var batchNumbers []string
	for _, n := range list {
		batchNumbers = append(batchNumbers, n.StringOrHex())
	}

	response, err := JSONRPCCall(c.url, method, batchNumbers, true)
=======
	response, err := JSONRPCCall(c.url, "zkevm_getBatchDataByNumbers", &types.BatchFilter{Numbers: batchNumbers})
>>>>>>> 60a3e2e5
	if err != nil {
		return nil, err
	}

	if response.Error != nil {
		return nil, response.Error.RPCError()
	}

	var result *types.BatchDataResult
	err = json.Unmarshal(response.Result, &result)
	if err != nil {
		return nil, err
	}

	return result.Data, nil
}

// ExitRootsByGER returns the exit roots accordingly to the provided Global Exit Root
func (c *Client) ExitRootsByGER(ctx context.Context, globalExitRoot common.Hash) (*types.ExitRoots, error) {
	response, err := JSONRPCCall(c.url, "zkevm_getExitRootsByGER", globalExitRoot.String())
	if err != nil {
		return nil, err
	}

	if response.Error != nil {
		return nil, response.Error.RPCError()
	}

	var result *types.ExitRoots
	err = json.Unmarshal(response.Result, &result)
	if err != nil {
		return nil, err
	}

	return result, nil
}

// GetLatestGlobalExitRoot returns the latest global exit root
func (c *Client) GetLatestGlobalExitRoot(ctx context.Context) (common.Hash, error) {
	response, err := JSONRPCCall(c.url, "zkevm_getLatestGlobalExitRoot")
	if err != nil {
		return common.Hash{}, err
	}

	if response.Error != nil {
		return common.Hash{}, response.Error.RPCError()
	}

	var result string
	err = json.Unmarshal(response.Result, &result)
	if err != nil {
		return common.Hash{}, err
	}

	return common.HexToHash(result), nil
}<|MERGE_RESOLUTION|>--- conflicted
+++ resolved
@@ -60,7 +60,6 @@
 
 // BatchesByNumbers returns batches from the current canonical chain by batch numbers. If the list is empty, the last
 // known batch is returned as a list.
-<<<<<<< HEAD
 func (c *Client) BatchesByNumbers(ctx context.Context, numbers []*big.Int) ([]*types.BatchData, error) {
 	return c.batchesByNumbers(ctx, numbers, "zkevm_getBatchDataByNumbers")
 }
@@ -69,12 +68,10 @@
 	return c.batchesByNumbers(ctx, numbers, "zkevm_getForcedBatchDataByNumbers")
 }
 
+// BatchesByNumbers returns batches from the current canonical chain by batch numbers. If the list is empty, the last
+// known batch is returned as a list.
 func (c *Client) batchesByNumbers(_ context.Context, numbers []*big.Int, method string) ([]*types.BatchData, error) {
-	var list []types.BatchNumber
-=======
-func (c *Client) BatchesByNumbers(_ context.Context, numbers []*big.Int) ([]*types.BatchData, error) {
 	batchNumbers := make([]types.BatchNumber, 0, len(numbers))
->>>>>>> 60a3e2e5
 	for _, n := range numbers {
 		batchNumbers = append(batchNumbers, types.BatchNumber(n.Int64()))
 	}
@@ -82,16 +79,7 @@
 		batchNumbers = append(batchNumbers, types.LatestBatchNumber)
 	}
 
-<<<<<<< HEAD
-	var batchNumbers []string
-	for _, n := range list {
-		batchNumbers = append(batchNumbers, n.StringOrHex())
-	}
-
-	response, err := JSONRPCCall(c.url, method, batchNumbers, true)
-=======
-	response, err := JSONRPCCall(c.url, "zkevm_getBatchDataByNumbers", &types.BatchFilter{Numbers: batchNumbers})
->>>>>>> 60a3e2e5
+	response, err := JSONRPCCall(c.url, method, &types.BatchFilter{Numbers: batchNumbers})
 	if err != nil {
 		return nil, err
 	}
