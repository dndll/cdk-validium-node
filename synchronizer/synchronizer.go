--- conflicted
+++ resolved
@@ -36,10 +36,6 @@
 )
 
 const (
-<<<<<<< HEAD
-	forkID5 = 5
-=======
->>>>>>> 5ee8bdad
 	// ParallelMode is the value for L1SynchronizationMode to run in parallel mode
 	ParallelMode = "parallel"
 	// SequentialMode is the value for L1SynchronizationMode to run in sequential mode
@@ -81,18 +77,13 @@
 	// later the value is checked to be the same (in function checkFlushID)
 	proverID string
 	// Previous value returned by state.GetStoredFlushID, is used for decide if write a log or not
-<<<<<<< HEAD
-	previousExecutorFlushID    uint64
-	l1SyncOrchestration        *l1SyncOrchestration
-	committeeMembers           []etherman.DataCommitteeMember
-	selectedCommitteeMember    int
-	dataCommitteeClientFactory client.ClientFactoryInterface
-=======
 	previousExecutorFlushID  uint64
 	l1SyncOrchestration      *l1_parallel_sync.L1SyncOrchestration
 	l1EventProcessors        *processor_manager.L1EventProcessors
 	syncTrustedStateExecutor syncinterfaces.SyncTrustedStateExecutor
->>>>>>> 5ee8bdad
+	committeeMembers           []etherman.DataCommitteeMember
+	selectedCommitteeMember    int
+	dataCommitteeClientFactory client.ClientFactoryInterface
 }
 
 // NewSynchronizer creates and initializes an instance of Synchronizer
@@ -114,25 +105,6 @@
 	metrics.Register()
 
 	res := &ClientSynchronizer{
-<<<<<<< HEAD
-		isTrustedSequencer:         isTrustedSequencer,
-		state:                      st,
-		etherMan:                   ethMan,
-		etherManForL1:              etherManForL1,
-		pool:                       pool,
-		ctx:                        ctx,
-		cancelCtx:                  cancel,
-		ethTxManager:               ethTxManager,
-		zkEVMClient:                zkEVMClient,
-		eventLog:                   eventLog,
-		genesis:                    genesis,
-		cfg:                        cfg,
-		proverID:                   "",
-		previousExecutorFlushID:    0,
-		l1SyncOrchestration:        nil,
-		dataCommitteeClientFactory: clientFactory,
-	}
-=======
 		isTrustedSequencer:      isTrustedSequencer,
 		state:                   st,
 		etherMan:                ethMan,
@@ -149,12 +121,12 @@
 		previousExecutorFlushID: 0,
 		l1SyncOrchestration:     nil,
 		l1EventProcessors:       nil,
+		dataCommitteeClientFactory: clientFactory,
 	}
 	//res.syncTrustedStateExecutor = l2_sync_incaberry.NewSyncTrustedStateExecutor(res.zkEVMClient, res.state, res)
 	L1SyncChecker := l2_sync_etrog.NewCheckSyncStatusToProcessBatch(res.zkEVMClient, res.state)
 	res.syncTrustedStateExecutor = l2_sync_etrog.NewSyncTrustedBatchExecutorForEtrog(res.zkEVMClient, res.state, res.state, res, syncCommon.DefaultTimeProvider{}, L1SyncChecker)
 	res.l1EventProcessors = defaultsL1EventProcessors(res)
->>>>>>> 5ee8bdad
 	switch cfg.L1SynchronizationMode {
 	case ParallelMode:
 		log.Info("L1SynchronizationMode is parallel")
@@ -169,37 +141,12 @@
 		log.Fatalf("L1SynchronizationMode is not valid. Valid values are: %s, %s", ParallelMode, SequentialMode)
 	}
 
-<<<<<<< HEAD
 	err := res.loadCommittee()
 	return res, err
-=======
-	return res, nil
->>>>>>> 5ee8bdad
 }
 
 var waitDuration = time.Duration(0)
 
-<<<<<<< HEAD
-func newL1SyncParallel(ctx context.Context, cfg Config, etherManForL1 []EthermanInterface, sync *ClientSynchronizer, runExternalControl bool) (*l1SyncOrchestration, error) {
-	chIncommingRollupInfo := make(chan l1SyncMessage, cfg.L1ParallelSynchronization.MaxPendingNoProcessedBlocks)
-	cfgConsumer := configConsumer{
-		ApplyAfterNumRollupReceived: cfg.L1ParallelSynchronization.PerformanceWarning.ApplyAfterNumRollupReceived,
-		AceptableInacctivityTime:    cfg.L1ParallelSynchronization.PerformanceWarning.AceptableInacctivityTime.Duration,
-	}
-	L1DataProcessor := newL1RollupInfoConsumer(cfgConsumer, sync, chIncommingRollupInfo)
-
-	cfgProducer := configProducer{
-		syncChunkSize:                              cfg.SyncChunkSize,
-		ttlOfLastBlockOnL1:                         cfg.L1ParallelSynchronization.RequestLastBlockPeriod.Duration,
-		timeoutForRequestLastBlockOnL1:             cfg.L1ParallelSynchronization.RequestLastBlockTimeout.Duration,
-		numOfAllowedRetriesForRequestLastBlockOnL1: cfg.L1ParallelSynchronization.RequestLastBlockMaxRetries,
-		timeForShowUpStatisticsLog:                 cfg.L1ParallelSynchronization.StatisticsPeriod.Duration,
-		timeOutMainLoop:                            cfg.L1ParallelSynchronization.TimeOutMainLoop.Duration,
-		minTimeBetweenRetriesForRollupInfo:         cfg.L1ParallelSynchronization.RollupInfoRetriesSpacing.Duration,
-	}
-	l1DataRetriever := newL1DataRetriever(cfgProducer, etherManForL1, chIncommingRollupInfo)
-	l1SyncOrchestration := newL1SyncOrchestration(ctx, l1DataRetriever, L1DataProcessor)
-=======
 func newL1SyncParallel(ctx context.Context, cfg Config, etherManForL1 []EthermanInterface, sync *ClientSynchronizer, runExternalControl bool) (*l1_parallel_sync.L1SyncOrchestration, error) {
 	chIncommingRollupInfo := make(chan l1_parallel_sync.L1SyncMessage, cfg.L1ParallelSynchronization.MaxPendingNoProcessedBlocks)
 	cfgConsumer := l1_parallel_sync.ConfigConsumer{
@@ -224,7 +171,6 @@
 	}
 	l1DataRetriever := l1_parallel_sync.NewL1DataRetriever(cfgProducer, etherManForL1Converted, chIncommingRollupInfo)
 	l1SyncOrchestration := l1_parallel_sync.NewL1SyncOrchestration(ctx, l1DataRetriever, L1DataProcessor)
->>>>>>> 5ee8bdad
 	if runExternalControl {
 		log.Infof("Starting external control")
 		externalControl := newExternalControl(l1DataRetriever, l1SyncOrchestration)
@@ -904,32 +850,6 @@
 		log.Debugf("executor vs local: flushid=%d/%d, proverID=%s/%s", storedFlushID,
 			s.latestFlushID, proverID, s.proverID)
 	}
-<<<<<<< HEAD
-	for _, sbatch := range sequencedBatches {
-		batchL2Data, err := s.getBatchL2Data(sbatch.BatchNumber, sbatch.TransactionsHash)
-		if err != nil {
-			return err
-		}
-		virtualBatch := state.VirtualBatch{
-			BatchNumber:   sbatch.BatchNumber,
-			TxHash:        sbatch.TxHash,
-			Coinbase:      sbatch.Coinbase,
-			BlockNumber:   blockNumber,
-			SequencerAddr: sbatch.SequencerAddr,
-		}
-		batch := state.Batch{
-			BatchNumber:    sbatch.BatchNumber,
-			GlobalExitRoot: sbatch.GlobalExitRoot,
-			Timestamp:      time.Unix(int64(sbatch.Timestamp), 0),
-			Coinbase:       sbatch.Coinbase,
-			BatchL2Data:    batchL2Data,
-		}
-		// ForcedBatch must be processed
-		if sbatch.MinForcedTimestamp > 0 { // If this is true means that the batch is forced
-			log.Debug("FORCED BATCH SEQUENCED!")
-			// Read forcedBatches from db
-			forcedBatches, err := s.state.GetNextForcedBatches(s.ctx, 1, dbTx)
-=======
 	s.updateAndCheckProverID(proverID)
 	log.Debugf("storedFlushID (executor reported): %d, latestFlushID (pending): %d", storedFlushID, s.latestFlushID)
 	if storedFlushID < s.latestFlushID {
@@ -941,49 +861,11 @@
 				s.latestFlushID, storedFlushID, iteration, time.Since(start))
 			time.Sleep(100 * time.Millisecond) //nolint:gomnd
 			storedFlushID, _, err = s.state.GetStoredFlushID(s.ctx)
->>>>>>> 5ee8bdad
 			if err != nil {
 				log.Error("error getting stored flushID. Error: ", err)
 				return err
 			}
-<<<<<<< HEAD
-			if len(forcedBatches) == 0 {
-				log.Errorf("error: empty forcedBatches array read from db. BatchNumber: %d", sbatch.BatchNumber)
-				rollbackErr := dbTx.Rollback(s.ctx)
-				if rollbackErr != nil {
-					log.Errorf("error rolling back state. BatchNumber: %d, BlockNumber: %d, rollbackErr: %v", sbatch.BatchNumber, blockNumber, rollbackErr)
-					return rollbackErr
-				}
-				return fmt.Errorf("error: empty forcedBatches array read from db. BatchNumber: %d", sbatch.BatchNumber)
-			}
-			if uint64(forcedBatches[0].ForcedAt.Unix()) != sbatch.MinForcedTimestamp ||
-				forcedBatches[0].GlobalExitRoot != sbatch.GlobalExitRoot ||
-				common.Bytes2Hex(forcedBatches[0].RawTxsData) != common.Bytes2Hex(batchL2Data) {
-				log.Warnf("ForcedBatch stored: %+v. RawTxsData: %s", forcedBatches, common.Bytes2Hex(forcedBatches[0].RawTxsData))
-				log.Warnf("ForcedBatch sequenced received: %+v. RawTxsData: %s", sbatch, common.Bytes2Hex(batchL2Data))
-				log.Errorf("error: forcedBatch received doesn't match with the next expected forcedBatch stored in db. Expected: %+v, Synced: %+v", forcedBatches, sbatch)
-				rollbackErr := dbTx.Rollback(s.ctx)
-				if rollbackErr != nil {
-					log.Errorf("error rolling back state. BatchNumber: %d, BlockNumber: %d, rollbackErr: %v", virtualBatch.BatchNumber, blockNumber, rollbackErr)
-					return rollbackErr
-				}
-				return fmt.Errorf("error: forcedBatch received doesn't match with the next expected forcedBatch stored in db. Expected: %+v, Synced: %+v", forcedBatches, sbatch)
-			}
-			log.Debug("Setting forcedBatchNum: ", forcedBatches[0].ForcedBatchNumber)
-			batch.ForcedBatchNum = &forcedBatches[0].ForcedBatchNumber
-		}
-
-		// Now we need to check the batch. ForcedBatches should be already stored in the batch table because this is done by the sequencer
-		processCtx := state.ProcessingContext{
-			BatchNumber:    batch.BatchNumber,
-			Coinbase:       batch.Coinbase,
-			Timestamp:      batch.Timestamp,
-			GlobalExitRoot: batch.GlobalExitRoot,
-			ForcedBatchNum: batch.ForcedBatchNum,
-			BatchL2Data:    &batch.BatchL2Data,
-=======
 			iteration++
->>>>>>> 5ee8bdad
 		}
 		log.Infof("Synchronizer resumed, flushID stored: %d", s.latestFlushID)
 	}
