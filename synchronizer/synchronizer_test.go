package synchronizer

import (
	context "context"
	"math/big"
	"testing"
	"time"

	cfgTypes "github.com/0xPolygonHermez/zkevm-node/config/types"
	"github.com/0xPolygonHermez/zkevm-node/etherman"
	"github.com/0xPolygonHermez/zkevm-node/etherman/smartcontracts/polygonzkevm"
	"github.com/0xPolygonHermez/zkevm-node/jsonrpc/types"
	"github.com/0xPolygonHermez/zkevm-node/state"
	"github.com/0xPolygonHermez/zkevm-node/state/metrics"
	"github.com/0xPolygonHermez/zkevm-node/state/runtime/executor"
	mock_syncinterfaces "github.com/0xPolygonHermez/zkevm-node/synchronizer/common/syncinterfaces/mocks"
	"github.com/0xPolygonHermez/zkevm-node/synchronizer/l2_sync/l2_sync_incaberry"
	syncMocks "github.com/0xPolygonHermez/zkevm-node/synchronizer/mocks"
	"github.com/ethereum/go-ethereum/common"
	ethTypes "github.com/ethereum/go-ethereum/core/types"
	"github.com/ethereum/go-ethereum/crypto"
	"github.com/jackc/pgx/v4"
	"github.com/stretchr/testify/assert"
	"github.com/stretchr/testify/mock"
	"github.com/stretchr/testify/require"
)

const (
	cProverIDExecution = "PROVER_ID-EXE001"
)

type mocks struct {
	Etherman     *ethermanMock
	State        *stateMock
	Pool         *poolMock
	EthTxManager *ethTxManagerMock
	DbTx         *syncMocks.DbTxMock
	ZKEVMClient  *mock_syncinterfaces.ZKEVMClientInterface
	//EventLog     *eventLogMock
	DataCommitteeClientFactory *dataCommitteeClientFactoryMock
}

// Feature #2220 and  #2239: Optimize Trusted state synchronization
//
//	this Check partially point 2: Use previous batch stored in memory to avoid getting from database
func TestGivenPermissionlessNodeWhenSyncronizeAgainSameBatchThenUseTheOneInMemoryInstaeadOfGettingFromDb(t *testing.T) {
	genesis, cfg, m := setupGenericTest(t)
	ethermanForL1 := []EthermanInterface{m.Etherman}
	m.Etherman.
		On("GetCurrentDataCommittee").
		Return(&etherman.DataCommittee{}, nil)
	syncInterface, err := NewSynchronizer(false, m.Etherman, ethermanForL1, m.State, m.Pool, m.EthTxManager, m.ZKEVMClient, nil, *genesis, *cfg, false, nil)
	require.NoError(t, err)
	sync, ok := syncInterface.(*ClientSynchronizer)
	require.EqualValues(t, true, ok, "Can't convert to underlaying struct the interface of syncronizer")
	lastBatchNumber := uint64(10)
	batch10With2Tx := createBatch(t, lastBatchNumber, 2)
	batch10With3Tx := createBatch(t, lastBatchNumber, 3)
	previousBatch09 := createBatch(t, lastBatchNumber-1, 1)

	expectedCallsForsyncTrustedState(t, m, sync, nil, batch10With2Tx, previousBatch09, true, false)
	// Is the first time that appears this batch, so it need to OpenBatch
	expectedCallsForOpenBatch(t, m, sync, lastBatchNumber)
	err = sync.syncTrustedState(lastBatchNumber)
	require.NoError(t, err)
	expectedCallsForsyncTrustedState(t, m, sync, batch10With2Tx, batch10With3Tx, previousBatch09, true, true)
	expectedCallsForOpenBatch(t, m, sync, lastBatchNumber)
	err = sync.syncTrustedState(lastBatchNumber)
	require.NoError(t, err)
	syncTrusted, ok := sync.syncTrustedStateExecutor.(*l2_sync_incaberry.SyncTrustedBatchesAction)
	require.EqualValues(t, true, ok, "Can't convert to underlaying struct the interface of SyncTrustedBatchesAction")
	require.Equal(t, syncTrusted.TrustedState.LastTrustedBatches[0], rpcBatchTostateBatch(batch10With3Tx))
}

// Feature #2220 and  #2239: Optimize Trusted state synchronization
//
//	this Check partially point 2: Store last batch in memory (CurrentTrustedBatch)
func TestGivenPermissionlessNodeWhenSyncronizeFirstTimeABatchThenStoreItInALocalVar(t *testing.T) {
	genesis, cfg, m := setupGenericTest(t)
	ethermanForL1 := []EthermanInterface{m.Etherman}
	m.Etherman.
		On("GetCurrentDataCommittee").
		Return(&etherman.DataCommittee{}, nil)
	syncInterface, err := NewSynchronizer(false, m.Etherman, ethermanForL1, m.State, m.Pool, m.EthTxManager, m.ZKEVMClient, nil, *genesis, *cfg, false, nil)
	require.NoError(t, err)
	sync, ok := syncInterface.(*ClientSynchronizer)
	require.EqualValues(t, true, ok, "Can't convert to underlaying struct the interface of syncronizer")
	lastBatchNumber := uint64(10)
	batch10With1Tx := createBatch(t, lastBatchNumber, 1)
	batch10With2Tx := createBatch(t, lastBatchNumber, 2)
	previousBatch09 := createBatch(t, lastBatchNumber-1, 1)

	expectedCallsForsyncTrustedState(t, m, sync, batch10With1Tx, batch10With2Tx, previousBatch09, true, true)
	expectedCallsForOpenBatch(t, m, sync, lastBatchNumber)
	err = sync.syncTrustedState(lastBatchNumber)
	require.NoError(t, err)
	syncTrusted, ok := sync.syncTrustedStateExecutor.(*l2_sync_incaberry.SyncTrustedBatchesAction)
	require.EqualValues(t, true, ok, "Can't convert to underlaying struct the interface of SyncTrustedBatchesAction")
	require.Equal(t, syncTrusted.TrustedState.LastTrustedBatches[0], rpcBatchTostateBatch(batch10With2Tx))
}

// issue #2220
// TODO: this is running against old sequential L1 sync, need to update to parallel L1 sync.
// but it used a feature that is not implemented in new one that is asking beyond the last block on L1
func TestForcedBatch(t *testing.T) {
	genesis := state.Genesis{
		BlockNumber: uint64(123456),
	}
	cfg := Config{
		SyncInterval:          cfgTypes.Duration{Duration: 1 * time.Second},
		SyncChunkSize:         10,
		L1SynchronizationMode: SequentialMode,
	}

	m := mocks{
		Etherman:    newEthermanMock(t),
		State:       newStateMock(t),
		Pool:        newPoolMock(t),
		DbTx:        syncMocks.NewDbTxMock(t),
		ZKEVMClient: mock_syncinterfaces.NewZKEVMClientInterface(t),
	}
	ethermanForL1 := []EthermanInterface{m.Etherman}
	m.Etherman.
		On("GetCurrentDataCommittee").
		Return(&etherman.DataCommittee{}, nil)
	sync, err := NewSynchronizer(false, m.Etherman, ethermanForL1, m.State, m.Pool, m.EthTxManager, m.ZKEVMClient, nil, genesis, cfg, false, nil)
	require.NoError(t, err)

	// state preparation
	ctxMatchBy := mock.MatchedBy(func(ctx context.Context) bool { return ctx != nil })
	m.State.
		On("BeginStateTransaction", ctxMatchBy).
		Run(func(args mock.Arguments) {
			ctx := args[0].(context.Context)
			parentHash := common.HexToHash("0x111")
			ethHeader := &ethTypes.Header{Number: big.NewInt(1), ParentHash: parentHash}
			ethBlock := ethTypes.NewBlockWithHeader(ethHeader)
			lastBlock := &state.Block{BlockHash: ethBlock.Hash(), BlockNumber: ethBlock.Number().Uint64()}

			m.State.
				On("GetForkIDByBatchNumber", mock.Anything).
				Return(uint64(7), nil).
				Maybe()
			m.State.
				On("GetLastBlock", ctx, m.DbTx).
				Return(lastBlock, nil).
				Once()

			m.State.
				On("GetLastBatchNumber", ctx, m.DbTx).
				Return(uint64(10), nil).
				Once()

			m.State.
				On("SetInitSyncBatch", ctx, uint64(10), m.DbTx).
				Return(nil).
				Once()

			m.DbTx.
				On("Commit", ctx).
				Return(nil).
				Once()

			m.Etherman.
				On("GetLatestBatchNumber").
				Return(uint64(10), nil).
				Once()

			var nilDbTx pgx.Tx
			m.State.
				On("GetLastBatchNumber", ctx, nilDbTx).
				Return(uint64(10), nil).
				Once()

			m.Etherman.
				On("GetLatestVerifiedBatchNum").
				Return(uint64(10), nil).
				Once()

			m.State.
				On("SetLastBatchInfoSeenOnEthereum", ctx, uint64(10), uint64(10), nilDbTx).
				Return(nil).
				Once()

			m.Etherman.
				On("EthBlockByNumber", ctx, lastBlock.BlockNumber).
				Return(ethBlock, nil).
				Once()

			var n *big.Int
			m.Etherman.
				On("HeaderByNumber", mock.Anything, n).
				Return(ethHeader, nil).
				Once()

			t := time.Now()
			txs := []byte{}
			sequencedBatch := etherman.SequencedBatch{
				BatchNumber:   uint64(2),
				Coinbase:      common.HexToAddress("0x222"),
				SequencerAddr: common.HexToAddress("0x00"),
				TxHash:        common.HexToHash("0x333"),
<<<<<<< HEAD
				CDKValidiumBatchData: polygonzkevm.CDKValidiumBatchData{
					TransactionsHash:   crypto.Keccak256Hash(txs),
					GlobalExitRoot:     [32]byte{1, 2, 3, 4, 5, 6, 7, 8, 9, 10, 11, 12, 13, 14, 15, 16, 17, 18, 19, 20, 21, 22, 23, 24, 25, 26, 27, 28, 29, 30, 31, 32},
					Timestamp:          uint64(t.Unix()),
					MinForcedTimestamp: 1000, //ForcedBatch
=======
				PolygonRollupBaseEtrogBatchData: &polygonzkevm.PolygonRollupBaseEtrogBatchData{
					Transactions:         []byte{},
					ForcedGlobalExitRoot: [32]byte{1, 2, 3, 4, 5, 6, 7, 8, 9, 10, 11, 12, 13, 14, 15, 16, 17, 18, 19, 20, 21, 22, 23, 24, 25, 26, 27, 28, 29, 30, 31, 32},
					ForcedTimestamp:      uint64(t.Unix()),
					ForcedBlockHashL1:    common.HexToHash("0x444"),
>>>>>>> 5ee8bdad
				},
			}

			forceb := []etherman.ForcedBatch{{
				BlockNumber:       lastBlock.BlockNumber,
				ForcedBatchNumber: 1,
				Sequencer:         sequencedBatch.Coinbase,
<<<<<<< HEAD
				GlobalExitRoot:    sequencedBatch.GlobalExitRoot,
				RawTxsData:        txs,
				ForcedAt:          time.Unix(int64(sequencedBatch.MinForcedTimestamp), 0),
=======
				GlobalExitRoot:    sequencedBatch.PolygonRollupBaseEtrogBatchData.ForcedGlobalExitRoot,
				RawTxsData:        sequencedBatch.PolygonRollupBaseEtrogBatchData.Transactions,
				ForcedAt:          time.Unix(int64(sequencedBatch.PolygonRollupBaseEtrogBatchData.ForcedTimestamp), 0),
>>>>>>> 5ee8bdad
			}}

			ethermanBlock := etherman.Block{
				BlockNumber:      1,
				ReceivedAt:       t,
				BlockHash:        ethBlock.Hash(),
				SequencedBatches: [][]etherman.SequencedBatch{{sequencedBatch}},
				ForcedBatches:    forceb,
			}
			blocks := []etherman.Block{ethermanBlock}
			order := map[common.Hash][]etherman.Order{
				ethBlock.Hash(): {
					{
						Name: etherman.ForcedBatchesOrder,
						Pos:  0,
					},
					{
						Name: etherman.SequenceBatchesOrder,
						Pos:  0,
					},
				},
			}

			fromBlock := ethBlock.NumberU64() + 1
			toBlock := fromBlock + cfg.SyncChunkSize

			m.Etherman.
				On("GetRollupInfoByBlockRange", mock.Anything, fromBlock, &toBlock).
				Return(blocks, order, nil).
				Once()

			m.ZKEVMClient.
				On("BatchNumber", ctx).
				Return(uint64(1), nil).
				Once()

			m.State.
				On("BeginStateTransaction", ctx).
				Return(m.DbTx, nil).
				Once()

			stateBlock := &state.Block{
				BlockNumber: ethermanBlock.BlockNumber,
				BlockHash:   ethermanBlock.BlockHash,
				ParentHash:  ethermanBlock.ParentHash,
				ReceivedAt:  ethermanBlock.ReceivedAt,
			}

			m.State.
				On("AddBlock", ctx, stateBlock, m.DbTx).
				Return(nil).
				Once()
			m.State.
				On("GetBatchL2DataByNumber", ctx, uint64(2), nil).
				Return(txs, nil).
				Once()

			fb := []state.ForcedBatch{{
				BlockNumber:       lastBlock.BlockNumber,
				ForcedBatchNumber: 1,
				Sequencer:         sequencedBatch.Coinbase,
<<<<<<< HEAD
				GlobalExitRoot:    sequencedBatch.GlobalExitRoot,
				RawTxsData:        txs,
				ForcedAt:          time.Unix(int64(sequencedBatch.MinForcedTimestamp), 0),
=======
				GlobalExitRoot:    sequencedBatch.PolygonRollupBaseEtrogBatchData.ForcedGlobalExitRoot,
				RawTxsData:        sequencedBatch.PolygonRollupBaseEtrogBatchData.Transactions,
				ForcedAt:          time.Unix(int64(sequencedBatch.PolygonRollupBaseEtrogBatchData.ForcedTimestamp), 0),
>>>>>>> 5ee8bdad
			}}

			m.State.
				On("AddForcedBatch", ctx, &fb[0], m.DbTx).
				Return(nil).
				Once()

			m.State.
				On("GetNextForcedBatches", ctx, 1, m.DbTx).
				Return(fb, nil).
				Once()

			trustedBatch := &state.Batch{
<<<<<<< HEAD
				BatchL2Data:    txs,
				GlobalExitRoot: sequencedBatch.GlobalExitRoot,
				Timestamp:      time.Unix(int64(sequencedBatch.Timestamp), 0),
=======
				BatchL2Data:    sequencedBatch.PolygonRollupBaseEtrogBatchData.Transactions,
				GlobalExitRoot: sequencedBatch.PolygonRollupBaseEtrogBatchData.ForcedGlobalExitRoot,
				Timestamp:      time.Unix(int64(sequencedBatch.PolygonRollupBaseEtrogBatchData.ForcedTimestamp), 0),
>>>>>>> 5ee8bdad
				Coinbase:       sequencedBatch.Coinbase,
			}

			m.State.
				On("GetBatchByNumber", ctx, sequencedBatch.BatchNumber, m.DbTx).
				Return(trustedBatch, nil).
				Once()

			var forced uint64 = 1
			sbatch := state.Batch{
				BatchNumber:    sequencedBatch.BatchNumber,
				Coinbase:       common.HexToAddress("0x222"),
				BatchL2Data:    []byte{},
				Timestamp:      t,
				Transactions:   nil,
				GlobalExitRoot: [32]byte{1, 2, 3, 4, 5, 6, 7, 8, 9, 10, 11, 12, 13, 14, 15, 16, 17, 18, 19, 20, 21, 22, 23, 24, 25, 26, 27, 28, 29, 30, 31, 32},
				ForcedBatchNum: &forced,
			}
			m.State.On("ExecuteBatch", ctx, sbatch, false, m.DbTx).
				Return(&executor.ProcessBatchResponse{NewStateRoot: trustedBatch.StateRoot.Bytes()}, nil).
				Once()

			virtualBatch := &state.VirtualBatch{
				BatchNumber: sequencedBatch.BatchNumber,
				TxHash:      sequencedBatch.TxHash,
				Coinbase:    sequencedBatch.Coinbase,
				BlockNumber: ethermanBlock.BlockNumber,
			}

			m.State.
				On("AddVirtualBatch", ctx, virtualBatch, m.DbTx).
				Return(nil).
				Once()

			seq := state.Sequence{
				FromBatchNumber: 2,
				ToBatchNumber:   2,
			}
			m.State.
				On("AddSequence", ctx, seq, m.DbTx).
				Return(nil).
				Once()

			m.State.
				On("AddAccumulatedInputHash", ctx, sequencedBatch.BatchNumber, common.Hash{}, m.DbTx).
				Return(nil).
				Once()

			m.State.
				On("GetStoredFlushID", ctx).
				Return(uint64(1), cProverIDExecution, nil).
				Once()

			m.DbTx.
				On("Commit", ctx).
				Run(func(args mock.Arguments) { sync.Stop() }).
				Return(nil).
				Once()
		}).
		Return(m.DbTx, nil).
		Once()

	err = sync.Sync()
	require.NoError(t, err)
}

// TODO: this is running against old sequential L1 sync, need to update to parallel L1 sync.
// but it used a feature that is not implemented in new one that is asking beyond the last block on L1
func TestSequenceForcedBatch(t *testing.T) {
	genesis := state.Genesis{
		BlockNumber: uint64(123456),
	}
	cfg := Config{
		SyncInterval:          cfgTypes.Duration{Duration: 1 * time.Second},
		SyncChunkSize:         10,
		L1SynchronizationMode: SequentialMode,
	}

	m := mocks{
		Etherman:    newEthermanMock(t),
		State:       newStateMock(t),
		Pool:        newPoolMock(t),
		DbTx:        syncMocks.NewDbTxMock(t),
		ZKEVMClient: mock_syncinterfaces.NewZKEVMClientInterface(t),
	}
	ethermanForL1 := []EthermanInterface{m.Etherman}
	m.Etherman.
		On("GetCurrentDataCommittee").
		Return(&etherman.DataCommittee{}, nil)
	sync, err := NewSynchronizer(true, m.Etherman, ethermanForL1, m.State, m.Pool, m.EthTxManager, m.ZKEVMClient, nil, genesis, cfg, false, nil)
	require.NoError(t, err)

	// state preparation
	ctxMatchBy := mock.MatchedBy(func(ctx context.Context) bool { return ctx != nil })
	m.State.
		On("BeginStateTransaction", ctxMatchBy).
		Run(func(args mock.Arguments) {
			ctx := args[0].(context.Context)
			parentHash := common.HexToHash("0x111")
			ethHeader := &ethTypes.Header{Number: big.NewInt(1), ParentHash: parentHash}
			ethBlock := ethTypes.NewBlockWithHeader(ethHeader)
			lastBlock := &state.Block{BlockHash: ethBlock.Hash(), BlockNumber: ethBlock.Number().Uint64()}
			m.State.
				On("GetForkIDByBatchNumber", mock.Anything).
				Return(uint64(1), nil).
				Maybe()
			m.State.
				On("GetForkIDByBlockNumber", mock.Anything).
				Return(uint64(1), nil).
				Maybe()

			m.State.
				On("GetLastBlock", ctx, m.DbTx).
				Return(lastBlock, nil).
				Once()

			m.State.
				On("GetLastBatchNumber", ctx, m.DbTx).
				Return(uint64(10), nil).
				Once()

			m.State.
				On("SetInitSyncBatch", ctx, uint64(10), m.DbTx).
				Return(nil).
				Once()

			m.DbTx.
				On("Commit", ctx).
				Return(nil).
				Once()

			m.Etherman.
				On("GetLatestBatchNumber").
				Return(uint64(10), nil).
				Once()

			var nilDbTx pgx.Tx
			m.State.
				On("GetLastBatchNumber", ctx, nilDbTx).
				Return(uint64(10), nil).
				Once()

			m.Etherman.
				On("GetLatestVerifiedBatchNum").
				Return(uint64(10), nil).
				Once()

			m.State.
				On("SetLastBatchInfoSeenOnEthereum", ctx, uint64(10), uint64(10), nilDbTx).
				Return(nil).
				Once()

			m.Etherman.
				On("EthBlockByNumber", ctx, lastBlock.BlockNumber).
				Return(ethBlock, nil).
				Once()

			var n *big.Int
			m.Etherman.
				On("HeaderByNumber", ctx, n).
				Return(ethHeader, nil).
				Once()

			sequencedForceBatch := etherman.SequencedForceBatch{
				BatchNumber: uint64(2),
				Coinbase:    common.HexToAddress("0x222"),
				TxHash:      common.HexToHash("0x333"),
<<<<<<< HEAD
				CDKValidiumForcedBatchData: polygonzkevm.CDKValidiumForcedBatchData{
					Transactions:       []byte{},
					GlobalExitRoot:     [32]byte{1, 2, 3, 4, 5, 6, 7, 8, 9, 10, 11, 12, 13, 14, 15, 16, 17, 18, 19, 20, 21, 22, 23, 24, 25, 26, 27, 28, 29, 30, 31, 32},
					MinForcedTimestamp: 1000, //ForcedBatch
=======
				PolygonRollupBaseEtrogBatchData: polygonzkevm.PolygonRollupBaseEtrogBatchData{
					Transactions:         []byte{},
					ForcedGlobalExitRoot: [32]byte{1, 2, 3, 4, 5, 6, 7, 8, 9, 10, 11, 12, 13, 14, 15, 16, 17, 18, 19, 20, 21, 22, 23, 24, 25, 26, 27, 28, 29, 30, 31, 32},
					ForcedTimestamp:      1000, //ForcedBatch
					ForcedBlockHashL1:    common.HexToHash("0x444"),
>>>>>>> 5ee8bdad
				},
			}

			forceb := []etherman.ForcedBatch{{
				BlockNumber:       lastBlock.BlockNumber,
				ForcedBatchNumber: 1,
				Sequencer:         sequencedForceBatch.Coinbase,
				GlobalExitRoot:    sequencedForceBatch.PolygonRollupBaseEtrogBatchData.ForcedGlobalExitRoot,
				RawTxsData:        sequencedForceBatch.Transactions,
				ForcedAt:          time.Unix(int64(sequencedForceBatch.PolygonRollupBaseEtrogBatchData.ForcedTimestamp), 0),
			}}

			ethermanBlock := etherman.Block{
				BlockHash:             ethBlock.Hash(),
				SequencedForceBatches: [][]etherman.SequencedForceBatch{{sequencedForceBatch}},
				ForcedBatches:         forceb,
			}
			blocks := []etherman.Block{ethermanBlock}
			order := map[common.Hash][]etherman.Order{
				ethBlock.Hash(): {
					{
						Name: etherman.ForcedBatchesOrder,
						Pos:  0,
					},
					{
						Name: etherman.SequenceForceBatchesOrder,
						Pos:  0,
					},
				},
			}

			fromBlock := ethBlock.NumberU64() + 1
			toBlock := fromBlock + cfg.SyncChunkSize

			m.Etherman.
				On("GetRollupInfoByBlockRange", ctx, fromBlock, &toBlock).
				Return(blocks, order, nil).
				Once()

			m.State.
				On("BeginStateTransaction", ctx).
				Return(m.DbTx, nil).
				Once()

			stateBlock := &state.Block{
				BlockNumber: ethermanBlock.BlockNumber,
				BlockHash:   ethermanBlock.BlockHash,
				ParentHash:  ethermanBlock.ParentHash,
				ReceivedAt:  ethermanBlock.ReceivedAt,
			}

			m.State.
				On("AddBlock", ctx, stateBlock, m.DbTx).
				Return(nil).
				Once()

			fb := []state.ForcedBatch{{
				BlockNumber:       lastBlock.BlockNumber,
				ForcedBatchNumber: 1,
				Sequencer:         sequencedForceBatch.Coinbase,
				GlobalExitRoot:    sequencedForceBatch.PolygonRollupBaseEtrogBatchData.ForcedGlobalExitRoot,
				RawTxsData:        sequencedForceBatch.Transactions,
				ForcedAt:          time.Unix(int64(sequencedForceBatch.PolygonRollupBaseEtrogBatchData.ForcedTimestamp), 0),
			}}

			m.State.
				On("AddForcedBatch", ctx, &fb[0], m.DbTx).
				Return(nil).
				Once()

			m.State.
				On("GetLastVirtualBatchNum", ctx, m.DbTx).
				Return(uint64(1), nil).
				Once()

			m.State.
				On("ResetTrustedState", ctx, uint64(1), m.DbTx).
				Return(nil).
				Once()

			m.State.
				On("GetNextForcedBatches", ctx, 1, m.DbTx).
				Return(fb, nil).
				Once()

			f := uint64(1)
			processingContext := state.ProcessingContext{
				BatchNumber:    sequencedForceBatch.BatchNumber,
				Coinbase:       sequencedForceBatch.Coinbase,
				Timestamp:      ethBlock.ReceivedAt,
				GlobalExitRoot: sequencedForceBatch.PolygonRollupBaseEtrogBatchData.ForcedGlobalExitRoot,
				ForcedBatchNum: &f,
				BatchL2Data:    &sequencedForceBatch.PolygonRollupBaseEtrogBatchData.Transactions,
			}

			m.State.
				On("ProcessAndStoreClosedBatch", ctx, processingContext, sequencedForceBatch.PolygonRollupBaseEtrogBatchData.Transactions, m.DbTx, metrics.SynchronizerCallerLabel).
				Return(common.Hash{}, uint64(1), cProverIDExecution, nil).
				Once()

			virtualBatch := &state.VirtualBatch{
				BatchNumber:   sequencedForceBatch.BatchNumber,
				TxHash:        sequencedForceBatch.TxHash,
				Coinbase:      sequencedForceBatch.Coinbase,
				SequencerAddr: sequencedForceBatch.Coinbase,
				BlockNumber:   ethermanBlock.BlockNumber,
			}

			m.State.
				On("AddVirtualBatch", ctx, virtualBatch, m.DbTx).
				Return(nil).
				Once()

			seq := state.Sequence{
				FromBatchNumber: 2,
				ToBatchNumber:   2,
			}
			m.State.
				On("AddSequence", ctx, seq, m.DbTx).
				Return(nil).
				Once()

			m.State.
				On("GetStoredFlushID", ctx).
				Return(uint64(1), cProverIDExecution, nil).
				Once()

			m.DbTx.
				On("Commit", ctx).
				Run(func(args mock.Arguments) { sync.Stop() }).
				Return(nil).
				Once()
		}).
		Return(m.DbTx, nil).
		Once()

	err = sync.Sync()
	require.NoError(t, err)
}

func setupGenericTest(t *testing.T) (*state.Genesis, *Config, *mocks) {
	genesis := state.Genesis{
		BlockNumber: uint64(123456),
	}
	cfg := Config{
		SyncInterval:          cfgTypes.Duration{Duration: 1 * time.Second},
		SyncChunkSize:         10,
		L1SynchronizationMode: SequentialMode,
		L1ParallelSynchronization: L1ParallelSynchronizationConfig{
			MaxClients:                             2,
			MaxPendingNoProcessedBlocks:            2,
			RequestLastBlockPeriod:                 cfgTypes.Duration{Duration: 1 * time.Second},
			RequestLastBlockTimeout:                cfgTypes.Duration{Duration: 1 * time.Second},
			RequestLastBlockMaxRetries:             1,
			StatisticsPeriod:                       cfgTypes.Duration{Duration: 1 * time.Second},
			TimeOutMainLoop:                        cfgTypes.Duration{Duration: 1 * time.Second},
			RollupInfoRetriesSpacing:               cfgTypes.Duration{Duration: 1 * time.Second},
			FallbackToSequentialModeOnSynchronized: false,
		},
	}

	m := mocks{
		Etherman:    newEthermanMock(t),
		State:       newStateMock(t),
		Pool:        newPoolMock(t),
		DbTx:        syncMocks.NewDbTxMock(t),
		ZKEVMClient: mock_syncinterfaces.NewZKEVMClientInterface(t),
		//EventLog:    newEventLogMock(t),
	}
	return &genesis, &cfg, &m
}

func transactionToTxData(t types.Transaction) *ethTypes.Transaction {
	inner := ethTypes.NewTx(&ethTypes.LegacyTx{
		Nonce:    uint64(t.Nonce),
		GasPrice: (*big.Int)(&t.GasPrice),
		Gas:      uint64(t.Gas),
		To:       t.To,
		Value:    (*big.Int)(&t.Value),
		V:        (*big.Int)(&t.V),
		R:        (*big.Int)(&t.R),
		S:        (*big.Int)(&t.S),
	})
	return inner
}

func createTransaction(txIndex uint64) types.Transaction {
	r, _ := new(big.Int).SetString("0x07445CC110033D6A44AD1736ECDF76D26CAB8AB20B9DABB1022EA9BF0707A14E", 0)
	s, _ := new(big.Int).SetString("0x675F2042E60C2D09A4B9C4862693596A75DDE508FCD8E6C7A95283FAD94372EC", 0)
	to := common.HexToAddress("530C75b2E17ac4d1DF146845cF905AEfB31c3607")
	block_hash := common.Hash([common.HashLength]byte{102, 231, 81, 89, 126, 43, 201, 5, 72, 85, 63, 88, 132, 194, 77, 155, 206, 246, 224, 205, 132, 229, 190, 32, 116, 150, 59, 88, 201, 248, 128, 99})
	block_number := types.ArgUint64(1)
	tx_index := types.ArgUint64(txIndex)
	transaction := types.Transaction{
		Nonce:       types.ArgUint64(8),
		GasPrice:    types.ArgBig(*big.NewInt(1000000000)),
		Gas:         types.ArgUint64(21000),
		To:          &to,
		Value:       types.ArgBig(*big.NewInt(2000000000000000000)),
		V:           types.ArgBig(*big.NewInt(2037)),
		R:           types.ArgBig(*r),
		S:           types.ArgBig(*s),
		Hash:        common.Hash([common.HashLength]byte{30, 184, 220, 207, 103, 194, 81, 217, 185, 173, 187, 253, 136, 201, 218, 21, 192, 0, 116, 182, 60, 68, 209, 250, 178, 183, 117, 113, 44, 41, 249, 43}),
		From:        common.HexToAddress("f39Fd6e51aad88F6F4ce6aB8827279cffFb92266"),
		BlockHash:   &block_hash,
		BlockNumber: &block_number,
		TxIndex:     &tx_index,
		ChainID:     types.ArgBig(*big.NewInt(1001)),
		Type:        types.ArgUint64(0),
	}
	return transaction
}

func createBatch(t *testing.T, batchNumber uint64, howManyTx int) *types.Batch {
	transactions := []types.TransactionOrHash{}
	transactions_state := []ethTypes.Transaction{}
	for i := 0; i < howManyTx; i++ {
		t := createTransaction(uint64(i + 1))
		transaction := types.TransactionOrHash{Tx: &t}
		transactions = append(transactions, transaction)
		transactions_state = append(transactions_state, *transactionToTxData(t))
	}
	batchL2Data, err := state.EncodeTransactions(transactions_state, nil, 4)
	require.NoError(t, err)

	batch := &types.Batch{
		Number:       types.ArgUint64(batchNumber),
		Coinbase:     common.Address([common.AddressLength]byte{243, 159, 214, 229, 26, 173, 136, 246, 244, 206, 106, 184, 130, 114, 121, 207, 255, 185, 34, 102}),
		Timestamp:    types.ArgUint64(1687854474), // Creation timestamp
		Transactions: transactions,
		BatchL2Data:  batchL2Data,
	}
	return batch
}

func rpcBatchTostateBatch(rpcBatch *types.Batch) *state.Batch {
	if rpcBatch == nil {
		return nil
	}
	return &state.Batch{
		BatchNumber:    uint64(rpcBatch.Number),
		Coinbase:       rpcBatch.Coinbase,
		StateRoot:      rpcBatch.StateRoot,
		BatchL2Data:    rpcBatch.BatchL2Data,
		GlobalExitRoot: rpcBatch.GlobalExitRoot,
		LocalExitRoot:  rpcBatch.MainnetExitRoot,
		Timestamp:      time.Unix(int64(rpcBatch.Timestamp), 0),
	}
}

func expectedCallsForOpenBatch(t *testing.T, m *mocks, sync *ClientSynchronizer, batchNumber uint64) {
	m.State.
		On("OpenBatch", sync.ctx, mock.Anything, m.DbTx).
		Return(nil).
		Once()
}

func expectedCallsForsyncTrustedState(t *testing.T, m *mocks, sync *ClientSynchronizer,
	batchInPermissionLess *types.Batch, batchInTrustedNode *types.Batch, previousBatchInPermissionless *types.Batch,
	needToRetrieveBatchFromDatabase bool, needUpdateL2Data bool) {
	batchNumber := uint64(batchInTrustedNode.Number)
	m.ZKEVMClient.
		On("BatchNumber", mock.Anything).
		Return(batchNumber, nil).
		Once()

	m.ZKEVMClient.
		On("BatchByNumber", mock.Anything, mock.AnythingOfType("*big.Int")).
		Run(func(args mock.Arguments) {
			param := args.Get(1).(*big.Int)
			expected := big.NewInt(int64(batchNumber))
			assert.Equal(t, *expected, *param)
		}).
		Return(batchInTrustedNode, nil).
		Once()

	m.State.
		On("BeginStateTransaction", mock.Anything).
		Return(m.DbTx, nil).
		Once()

	stateBatchInTrustedNode := rpcBatchTostateBatch(batchInTrustedNode)
	stateBatchInPermissionLess := rpcBatchTostateBatch(batchInPermissionLess)
	statePreviousBatchInPermissionless := rpcBatchTostateBatch(previousBatchInPermissionless)

	if needToRetrieveBatchFromDatabase {
		if statePreviousBatchInPermissionless != nil {
			m.State.
				On("GetBatchByNumber", mock.Anything, uint64(batchInTrustedNode.Number-1), mock.Anything).
				Return(statePreviousBatchInPermissionless, nil).
				Once()
		} else {
			m.State.
				On("GetBatchByNumber", mock.Anything, uint64(batchInTrustedNode.Number-1), mock.Anything).
				Return(nil, state.ErrNotFound).
				Once()
		}
		if stateBatchInPermissionLess != nil {
			m.State.
				On("GetBatchByNumber", mock.Anything, uint64(batchInTrustedNode.Number), mock.Anything).
				Return(stateBatchInPermissionLess, nil).
				Once()
		} else {
			m.State.
				On("GetBatchByNumber", mock.Anything, uint64(batchInTrustedNode.Number), mock.Anything).
				Return(nil, state.ErrNotFound).
				Once()
		}
	}
	if needUpdateL2Data {
		m.State.
			On("ResetTrustedState", sync.ctx, batchNumber-1, mock.Anything).
			Return(nil).
			Once()

		m.State.
			On("UpdateBatchL2Data", mock.Anything, batchNumber, stateBatchInTrustedNode.BatchL2Data, mock.Anything).
			Return(nil).
			Once()
	}
	tx1 := state.ProcessTransactionResponse{}
	block1 := state.ProcessBlockResponse{
		TransactionResponses: []*state.ProcessTransactionResponse{&tx1},
	}
	processedBatch := state.ProcessBatchResponse{
		FlushID:        1,
		ProverID:       cProverIDExecution,
		BlockResponses: []*state.ProcessBlockResponse{&block1},
	}
	m.State.
		On("ProcessBatch", mock.Anything, mock.Anything, true).
		Return(&processedBatch, nil).
		Once()

	m.State.
		On("StoreTransaction", sync.ctx, stateBatchInTrustedNode.BatchNumber, mock.Anything, stateBatchInTrustedNode.Coinbase, uint64(batchInTrustedNode.Timestamp), common.Hash{}, common.Hash{}, mock.Anything, m.DbTx).
		Return(&state.L2Header{}, nil).
		Once()

	m.State.
		On("GetStoredFlushID", mock.Anything).
		Return(uint64(1), cProverIDExecution, nil).
		Once()

	m.DbTx.
		On("Commit", mock.Anything).
		Return(nil).
		Once()
}<|MERGE_RESOLUTION|>--- conflicted
+++ resolved
@@ -200,19 +200,11 @@
 				Coinbase:      common.HexToAddress("0x222"),
 				SequencerAddr: common.HexToAddress("0x00"),
 				TxHash:        common.HexToHash("0x333"),
-<<<<<<< HEAD
-				CDKValidiumBatchData: polygonzkevm.CDKValidiumBatchData{
-					TransactionsHash:   crypto.Keccak256Hash(txs),
-					GlobalExitRoot:     [32]byte{1, 2, 3, 4, 5, 6, 7, 8, 9, 10, 11, 12, 13, 14, 15, 16, 17, 18, 19, 20, 21, 22, 23, 24, 25, 26, 27, 28, 29, 30, 31, 32},
-					Timestamp:          uint64(t.Unix()),
-					MinForcedTimestamp: 1000, //ForcedBatch
-=======
 				PolygonRollupBaseEtrogBatchData: &polygonzkevm.PolygonRollupBaseEtrogBatchData{
 					Transactions:         []byte{},
 					ForcedGlobalExitRoot: [32]byte{1, 2, 3, 4, 5, 6, 7, 8, 9, 10, 11, 12, 13, 14, 15, 16, 17, 18, 19, 20, 21, 22, 23, 24, 25, 26, 27, 28, 29, 30, 31, 32},
 					ForcedTimestamp:      uint64(t.Unix()),
 					ForcedBlockHashL1:    common.HexToHash("0x444"),
->>>>>>> 5ee8bdad
 				},
 			}
 
@@ -220,15 +212,9 @@
 				BlockNumber:       lastBlock.BlockNumber,
 				ForcedBatchNumber: 1,
 				Sequencer:         sequencedBatch.Coinbase,
-<<<<<<< HEAD
-				GlobalExitRoot:    sequencedBatch.GlobalExitRoot,
-				RawTxsData:        txs,
-				ForcedAt:          time.Unix(int64(sequencedBatch.MinForcedTimestamp), 0),
-=======
 				GlobalExitRoot:    sequencedBatch.PolygonRollupBaseEtrogBatchData.ForcedGlobalExitRoot,
 				RawTxsData:        sequencedBatch.PolygonRollupBaseEtrogBatchData.Transactions,
 				ForcedAt:          time.Unix(int64(sequencedBatch.PolygonRollupBaseEtrogBatchData.ForcedTimestamp), 0),
->>>>>>> 5ee8bdad
 			}}
 
 			ethermanBlock := etherman.Block{
@@ -290,15 +276,9 @@
 				BlockNumber:       lastBlock.BlockNumber,
 				ForcedBatchNumber: 1,
 				Sequencer:         sequencedBatch.Coinbase,
-<<<<<<< HEAD
-				GlobalExitRoot:    sequencedBatch.GlobalExitRoot,
-				RawTxsData:        txs,
-				ForcedAt:          time.Unix(int64(sequencedBatch.MinForcedTimestamp), 0),
-=======
 				GlobalExitRoot:    sequencedBatch.PolygonRollupBaseEtrogBatchData.ForcedGlobalExitRoot,
 				RawTxsData:        sequencedBatch.PolygonRollupBaseEtrogBatchData.Transactions,
 				ForcedAt:          time.Unix(int64(sequencedBatch.PolygonRollupBaseEtrogBatchData.ForcedTimestamp), 0),
->>>>>>> 5ee8bdad
 			}}
 
 			m.State.
@@ -312,15 +292,9 @@
 				Once()
 
 			trustedBatch := &state.Batch{
-<<<<<<< HEAD
-				BatchL2Data:    txs,
-				GlobalExitRoot: sequencedBatch.GlobalExitRoot,
-				Timestamp:      time.Unix(int64(sequencedBatch.Timestamp), 0),
-=======
 				BatchL2Data:    sequencedBatch.PolygonRollupBaseEtrogBatchData.Transactions,
 				GlobalExitRoot: sequencedBatch.PolygonRollupBaseEtrogBatchData.ForcedGlobalExitRoot,
 				Timestamp:      time.Unix(int64(sequencedBatch.PolygonRollupBaseEtrogBatchData.ForcedTimestamp), 0),
->>>>>>> 5ee8bdad
 				Coinbase:       sequencedBatch.Coinbase,
 			}
 
@@ -488,18 +462,11 @@
 				BatchNumber: uint64(2),
 				Coinbase:    common.HexToAddress("0x222"),
 				TxHash:      common.HexToHash("0x333"),
-<<<<<<< HEAD
-				CDKValidiumForcedBatchData: polygonzkevm.CDKValidiumForcedBatchData{
-					Transactions:       []byte{},
-					GlobalExitRoot:     [32]byte{1, 2, 3, 4, 5, 6, 7, 8, 9, 10, 11, 12, 13, 14, 15, 16, 17, 18, 19, 20, 21, 22, 23, 24, 25, 26, 27, 28, 29, 30, 31, 32},
-					MinForcedTimestamp: 1000, //ForcedBatch
-=======
 				PolygonRollupBaseEtrogBatchData: polygonzkevm.PolygonRollupBaseEtrogBatchData{
 					Transactions:         []byte{},
 					ForcedGlobalExitRoot: [32]byte{1, 2, 3, 4, 5, 6, 7, 8, 9, 10, 11, 12, 13, 14, 15, 16, 17, 18, 19, 20, 21, 22, 23, 24, 25, 26, 27, 28, 29, 30, 31, 32},
 					ForcedTimestamp:      1000, //ForcedBatch
 					ForcedBlockHashL1:    common.HexToHash("0x444"),
->>>>>>> 5ee8bdad
 				},
 			}
 
