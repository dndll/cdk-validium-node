IsTrustedSequencer = true

[Log]
Environment = "development" # "production" or "development"
Level = "debug"
Outputs = ["stderr"]

[State]
[State.DB]
User = "state_user"
Password = "state_password"
Name = "state_db"
Host = "zkevm-state-db"
Port = "5432"
EnableLog = false
MaxConns = 200
[State.Batch]
[State.Batch.Constraints]
MaxTxsPerBatch = 300
MaxBatchBytesSize = 120000
MaxCumulativeGasUsed = 1125899906842624
MaxKeccakHashes = 2145
MaxPoseidonHashes = 252357
MaxPoseidonPaddings = 135191
MaxMemAligns = 236585
MaxArithmetics = 236585
MaxBinaries = 473170
MaxSteps = 7570538
MaxSHA256Hashes = 1596

[Pool]
FreeClaimGasLimit = 1500000
IntervalToRefreshBlockedAddresses = "5m"
IntervalToRefreshGasPrices = "5s"
MaxTxBytesSize = 100132
MaxTxDataBytesSize = 100000
DefaultMinGasPriceAllowed = 1000000000
MinAllowedGasPriceInterval = "5m"
PollMinAllowedGasPriceInterval = "15s"
AccountQueue = 64
GlobalQueue = 1024
[Pool.EffectiveGasPrice]
Enabled = false
L1GasPriceFactor = 0.25
ByteGasCost = 16
ZeroByteGasCost = 4
NetProfit = 1
BreakEvenFactor = 1.1
FinalDeviationPct = 10
EthTransferGasPrice = 0
EthTransferL1GasPriceFactor = 0
L2GasPriceSuggesterFactor = 0.5
[Pool.DB]
User = "pool_user"
Password = "pool_password"
Name = "pool_db"
Host = "zkevm-pool-db"
Port = "5432"
EnableLog = false
MaxConns = 200

[Etherman]
URL = "http://zkevm-mock-l1-network:8545"
ForkIDChunkSize = 20000
MultiGasProvider = false
[Etherscan]
ApiKey = ""

[RPC]
Host = "0.0.0.0"
Port = 8123
ReadTimeout = "60s"
WriteTimeout = "60s"
MaxRequestsPerIPAndSecond = 5000
SequencerNodeURI = ""
EnableL2SuggestedGasPricePolling = true
[RPC.WebSockets]
Enabled = true
Port = 8133

[Synchronizer]
SyncInterval = "1s"
SyncChunkSize = 100
<<<<<<< HEAD
TrustedSequencerURL = ""             # If it is empty or not specified, then the value is read from the smc.
=======
TrustedSequencerURL = "" # If it is empty or not specified, then the value is read from the smc.
SyncBlockProtection = "latest" # latest, finalized, safe
>>>>>>> e74a227c
L1SynchronizationMode = "sequential"
[Synchronizer.L1ParallelSynchronization]
MaxClients = 10
MaxPendingNoProcessedBlocks = 25
RequestLastBlockPeriod = "5s"
RequestLastBlockTimeout = "5s"
RequestLastBlockMaxRetries = 3
StatisticsPeriod = "5m"
TimeoutMainLoop = "5m"
RollupInfoRetriesSpacing = "5s"
FallbackToSequentialModeOnSynchronized = false
[Synchronizer.L1ParallelSynchronization.PerformanceWarning]
AceptableInacctivityTime = "5s"
ApplyAfterNumRollupReceived = 10

[Sequencer]
DeletePoolTxsL1BlockConfirmations = 100
DeletePoolTxsCheckInterval = "12h"
TxLifetimeCheckInterval = "10m"
TxLifetimeMax = "3h"
LoadPoolTxsCheckInterval = "500ms"
StateConsistencyCheckInterval = "5s"
[Sequencer.Finalizer]
NewTxsWaitInterval = "100ms"
ForcedBatchesTimeout = "5s"
ForcedBatchesL1BlockConfirmations = 0
ForcedBatchesCheckInterval = "10s"
L1InfoTreeL1BlockConfirmations = 0
L1InfoTreeCheckInterval = "10s"
BatchMaxDeltaTimestamp = "20s"
L2BlockMaxDeltaTimestamp = "4s"
ResourceExhaustedMarginPct = 10
HaltOnBatchNumber = 0
SequentialBatchSanityCheck = false
SequentialProcessL2Block = true
[Sequencer.Finalizer.Metrics]
Interval = "60m"
EnableLog = true
[Sequencer.StreamServer]
Port = 6900
Filename = "/datastreamer/datastream.bin"
Version = 1
ChainID = 1337
Enabled = true


[SequenceSender]
WaitPeriodSendSequence = "15s"
LastBatchVirtualizationTimeMaxWaitPeriod = "10s"
L1BlockTimestampMargin = "5s"
MaxTxSizeForL1 = 131072
L2Coinbase = "0xf39fd6e51aad88f6f4ce6ab8827279cfffb92266"
PrivateKey = { Path = "/pk/sequencer.keystore", Password = "testonly" }
[SequenceSender.StreamClient]
Server = "zkevm-sequencer:6900"

[Aggregator]
Host = "0.0.0.0"
Port = 50081
RetryTime = "5s"
VerifyProofInterval = "10s"
TxProfitabilityCheckerType = "acceptall"
TxProfitabilityMinReward = "1.1"
ProofStatePollingInterval = "5s"
SenderAddress = "0x70997970c51812dc3a010c7d01b50e0d17dc79c8"
CleanupLockedProofsInterval = "2m"
GeneratingProofCleanupThreshold = "10m"
UpgradeEtrogBatchNumber = 0
BatchProofL1BlockConfirmations = 2
SettlementBackend = "l1"
AggLayerTxTimeout = "5m"
AggLayerURL = ""
SequencerPrivateKey = {}

[EthTxManager]
ForcedGas = 0
PrivateKeys = [
	{ Path = "/pk/sequencer.keystore", Password = "testonly" },
	{ Path = "/pk/aggregator.keystore", Password = "testonly" },
]

[L2GasPriceSuggester]
Type = "default"
UpdatePeriod = "10s"
Factor = 0.5
DefaultGasPriceWei = 1000000000
MaxGasPriceWei = 0

[MTClient]
URI = "zkevm-prover:50061"

[Executor]
URI = "zkevm-prover:50071"
MaxGRPCMessageSize = 100000000

[Metrics]
Host = "0.0.0.0"
Port = 9091
Enabled = true
ProfilingHost = "0.0.0.0"
ProfilingPort = 6060
ProfilingEnabled = true

[EventLog]
[EventLog.DB]
User = "event_user"
Password = "event_password"
Name = "event_db"
Host = "zkevm-event-db"
Port = "5432"
EnableLog = false
MaxConns = 200

[HashDB]
User = "prover_user"
Password = "prover_pass"
Name = "prover_db"
Host = "zkevm-state-db"
Port = "5432"
EnableLog = false
MaxConns = 200<|MERGE_RESOLUTION|>--- conflicted
+++ resolved
@@ -81,12 +81,8 @@
 [Synchronizer]
 SyncInterval = "1s"
 SyncChunkSize = 100
-<<<<<<< HEAD
-TrustedSequencerURL = ""             # If it is empty or not specified, then the value is read from the smc.
-=======
 TrustedSequencerURL = "" # If it is empty or not specified, then the value is read from the smc.
 SyncBlockProtection = "latest" # latest, finalized, safe
->>>>>>> e74a227c
 L1SynchronizationMode = "sequential"
 [Synchronizer.L1ParallelSynchronization]
 MaxClients = 10
