package state

import (
	"context"
	"encoding/json"
	"errors"
<<<<<<< HEAD
=======
	"math/big"
	"strings"
>>>>>>> 5ee8bdad
	"sync"
	"sync/atomic"
	"time"

	"github.com/0xPolygonHermez/zkevm-node/log"
	"github.com/ethereum/go-ethereum/common"
	"github.com/ethereum/go-ethereum/core/types"
)

<<<<<<< HEAD
=======
type gethHeader struct {
	*types.Header
}
type gethBlock struct {
	*types.Block
}

// L2Header represents a block header in the L2.
type L2Header struct {
	*gethHeader
	GlobalExitRoot common.Hash `json:"globalExitRoot"`
	BlockInfoRoot  common.Hash `json:"blockInfoRoot"`
}

// NewL2Header creates an instance of L2Header from a types.Header
func NewL2Header(h *types.Header) *L2Header {
	return &L2Header{gethHeader: &gethHeader{types.CopyHeader(h)}}
}

// Hash returns the block hash of the header, which is simply the keccak256 hash of its
// RLP encoding.
func (h *L2Header) Hash() common.Hash {
	return h.gethHeader.Hash()
}

// MarshalJSON encodes a json object
func (h *L2Header) MarshalJSON() ([]byte, error) {
	m := map[string]interface{}{}

	if h.gethHeader != nil && h.gethHeader.Header != nil {
		b, err := json.Marshal(h.gethHeader.Header)
		if err != nil {
			return nil, err
		}
		err = json.Unmarshal(b, &m)
		if err != nil {
			return nil, err
		}
	}

	m["globalExitRoot"] = h.GlobalExitRoot.String()
	m["blockInfoRoot"] = h.BlockInfoRoot.String()

	b, err := json.Marshal(m)
	if err != nil {
		return nil, err
	}

	return b, nil
}

// UnmarshalJSON decodes a json object
func (h *L2Header) UnmarshalJSON(input []byte) error {
	str := strings.Trim(string(input), "\"")
	if strings.ToLower(strings.TrimSpace(str)) == "null" {
		return nil
	}

	var header *types.Header
	err := json.Unmarshal(input, &header)
	if err != nil {
		return err
	}

	m := map[string]interface{}{}
	err = json.Unmarshal(input, &m)
	if err != nil {
		return err
	}

	h.gethHeader = &gethHeader{header}
	if globalExitRoot, found := m["globalExitRoot"]; found {
		h.GlobalExitRoot = common.HexToHash(globalExitRoot.(string))
	}
	if blockInfoRoot, found := m["blockInfoRoot"]; found {
		h.BlockInfoRoot = common.HexToHash(blockInfoRoot.(string))
	}

	return nil
}

// L2Block represents a block from L2
type L2Block struct {
	*gethBlock
	header *L2Header
	uncles []*L2Header

	hash atomic.Value

	ReceivedAt   time.Time
	ReceivedFrom interface{}
}

// GlobalExitRoot returns the header GlobalExitRoot
func (b *L2Block) GlobalExitRoot() common.Hash {
	return b.Header().GlobalExitRoot
}

// BlockInfoRoot returns the header BlockInfoRoot
func (b *L2Block) BlockInfoRoot() common.Hash {
	return b.Header().BlockInfoRoot
}

// Header returns the block header (as a copy).
func (b *L2Block) Header() *L2Header {
	return CopyHeader(b.header)
}

// Hash returns the keccak256 hash of b's header.
// The hash is computed on the first call and cached thereafter.
func (b *L2Block) Hash() common.Hash {
	if hash := b.hash.Load(); hash != nil {
		return hash.(common.Hash)
	}
	v := b.header.Hash()
	b.hash.Store(v)
	return v
}

// Number returns the block header number.
func (b *L2Block) Number() *big.Int {
	return b.header.Number
}

// ForceHash allows the block hash to be overwritten
func (b *L2Block) ForceHash(h common.Hash) {
	b.hash.Store(h)
}

// NewL2Block creates a new block. The input data is copied, changes to header and to the
// field values will not affect the block.
//
// The values of TxHash, UncleHash, ReceiptHash and Bloom in header
// are ignored and set to values derived from the given txs, uncles
// and receipts.
func NewL2Block(h *L2Header, txs []*types.Transaction, uncles []*L2Header, receipts []*types.Receipt, hasher types.TrieHasher) *L2Block {
	l2Uncles := make([]*L2Header, 0, len(uncles))
	gethUncles := make([]*types.Header, 0, len(uncles))
	for _, uncle := range uncles {
		l2Uncles = append(l2Uncles, CopyHeader(uncle))
		gethUncles = append(gethUncles, types.CopyHeader(uncle.gethHeader.Header))
	}

	cpy := CopyHeader(h)
	b := types.NewBlock(h.gethHeader.Header, txs, gethUncles, receipts, hasher)
	cpy.gethHeader = &gethHeader{b.Header()}
	return &L2Block{
		header:    cpy,
		gethBlock: &gethBlock{b},
		uncles:    l2Uncles,
	}
}

// NewL2BlockWithHeader creates a block with the given header data. The
// header data is copied, changes to header and to the field values
// will not affect the block.
func NewL2BlockWithHeader(h *L2Header) *L2Block {
	b := types.NewBlockWithHeader(h.gethHeader.Header)
	return &L2Block{
		header:    CopyHeader(h),
		gethBlock: &gethBlock{b},
	}
}

// WithBody returns a copy of the block with the given transaction and uncle contents.
func (b *L2Block) WithBody(transactions []*types.Transaction, uncles []*L2Header) *L2Block {
	l2Uncles := make([]*L2Header, 0, len(uncles))
	gethUncles := make([]*types.Header, 0, len(uncles))
	for _, uncle := range uncles {
		l2Uncles = append(l2Uncles, CopyHeader(uncle))
		gethUncles = append(gethUncles, types.CopyHeader(uncle.gethHeader.Header))
	}

	return &L2Block{
		header:    b.header,
		gethBlock: &gethBlock{b.gethBlock.WithBody(transactions, gethUncles)},
		uncles:    l2Uncles,
	}
}

// CopyHeader creates a deep copy of a block header.
func CopyHeader(h *L2Header) *L2Header {
	if h == nil {
		return nil
	}
	cpy := *h
	cpy.gethHeader = &gethHeader{types.CopyHeader(h.gethHeader.Header)}
	cpy.GlobalExitRoot = h.GlobalExitRoot
	cpy.BlockInfoRoot = h.BlockInfoRoot
	return &cpy
}

>>>>>>> 5ee8bdad
const newL2BlocksCheckInterval = 200 * time.Millisecond

// NewL2BlockEventHandler represent a func that will be called by the
// state when a NewL2BlockEvent is triggered
type NewL2BlockEventHandler func(e NewL2BlockEvent)

// NewL2BlockEvent is a struct provided from the state to the NewL2BlockEventHandler
// when a new l2 block is detected with data related to this new l2 block.
type NewL2BlockEvent struct {
<<<<<<< HEAD
	Block types.Block
=======
	Block L2Block
>>>>>>> 5ee8bdad
	Logs  []*types.Log
}

// StartToMonitorNewL2Blocks starts 2 go routines that will
// monitor new blocks and execute handlers registered to be executed
// when a new l2 block is detected. This is used by the RPC WebSocket
// filter subscription but can be used by any other component that
// needs to react to a new L2 block added to the state.
func (s *State) StartToMonitorNewL2Blocks() {
	go InfiniteSafeRun(s.monitorNewL2Blocks, "fail to monitor new l2 blocks: %v:", time.Second)
	go InfiniteSafeRun(s.handleEvents, "fail to handle events: %v", time.Second)
}

// RegisterNewL2BlockEventHandler add the provided handler to the list of handlers
// that will be triggered when a new l2 block event is triggered
func (s *State) RegisterNewL2BlockEventHandler(h NewL2BlockEventHandler) {
	log.Info("new l2 block event handler registered")
	s.newL2BlockEventHandlers = append(s.newL2BlockEventHandlers, h)
}

func (s *State) monitorNewL2Blocks() {
	waitNextCycle := func() {
		time.Sleep(newL2BlocksCheckInterval)
	}

	lastL2BlockNumber, err := s.GetLastL2BlockNumber(context.Background(), nil)
	if errors.Is(err, ErrStateNotSynchronized) {
		lastL2BlockNumber = 0
	} else if err != nil {
		log.Fatalf("failed to load the last l2 block: %v", err)
	}
	lastL2BlockNumberSeen := lastL2BlockNumber

	for {
		if len(s.newL2BlockEventHandlers) == 0 {
			waitNextCycle()
			continue
		}

		lastL2BlockNumber, err := s.GetLastL2BlockNumber(context.Background(), nil)
		if errors.Is(err, ErrStateNotSynchronized) {
			waitNextCycle()
			continue
		} else if err != nil {
			log.Errorf("failed to get last l2 block while monitoring new blocks: %v", err)
			waitNextCycle()
			continue
		}

		// not updates until now
		if lastL2BlockNumber == 0 || lastL2BlockNumberSeen >= lastL2BlockNumber {
			waitNextCycle()
			continue
		}

		fromBlockNumber := lastL2BlockNumberSeen + uint64(1)
		toBlockNumber := lastL2BlockNumber
<<<<<<< HEAD
		log.Infof("[monitorNewL2Blocks] new l2 block detected from block %v to %v", fromBlockNumber, toBlockNumber)
=======
		log.Debugf("[monitorNewL2Blocks] new l2 block detected from block %v to %v", fromBlockNumber, toBlockNumber)
>>>>>>> 5ee8bdad

		for bn := fromBlockNumber; bn <= toBlockNumber; bn++ {
			block, err := s.GetL2BlockByNumber(context.Background(), bn, nil)
			if err != nil {
				log.Errorf("failed to get l2 block while monitoring new blocks: %v", err)
				break
			}
			logs, err := s.GetLogsByBlockNumber(context.Background(), bn, nil)
			if err != nil {
				log.Errorf("failed to get l2 block while monitoring new blocks: %v", err)
				break
			}

			log.Debugf("[monitorNewL2Blocks] sending NewL2BlockEvent for block %v", block.NumberU64())
			start := time.Now()
			s.newL2BlockEvents <- NewL2BlockEvent{
				Block: *block,
				Logs:  logs,
			}
			lastL2BlockNumberSeen = block.NumberU64()
<<<<<<< HEAD
			log.Infof("[monitorNewL2Blocks] NewL2BlockEvent for block %v took %v to be sent", block.NumberU64(), time.Since(start))
=======
			log.Debugf("[monitorNewL2Blocks] NewL2BlockEvent for block %v took %v to be sent", block.NumberU64(), time.Since(start))
>>>>>>> 5ee8bdad
			log.Infof("new l2 block detected: number %v, hash %v", block.NumberU64(), block.Hash().String())
		}

		// interval to check for new l2 blocks
		waitNextCycle()
	}
}

func (s *State) handleEvents() {
	for newL2BlockEvent := range s.newL2BlockEvents {
<<<<<<< HEAD
		log.Infof("[handleEvents] new l2 block event detected for block: %v", newL2BlockEvent.Block.NumberU64())
=======
		log.Debugf("[handleEvents] new l2 block event detected for block: %v", newL2BlockEvent.Block.NumberU64())
>>>>>>> 5ee8bdad
		if len(s.newL2BlockEventHandlers) == 0 {
			continue
		}

		wg := sync.WaitGroup{}
		for _, handler := range s.newL2BlockEventHandlers {
			wg.Add(1)
			go func(h NewL2BlockEventHandler, e NewL2BlockEvent) {
				defer func() {
					wg.Done()
					if r := recover(); r != nil {
						log.Errorf("failed and recovered in NewL2BlockEventHandler: %v", r)
					}
				}()
<<<<<<< HEAD
				log.Infof("[handleEvents] triggering new l2 block event handler for block: %v", e.Block.NumberU64())
				start := time.Now()
				h(e)
				log.Infof("[handleEvents] new l2 block event handler for block %v took %v to be executed", e.Block.NumberU64(), time.Since(start))
=======
				log.Debugf("[handleEvents] triggering new l2 block event handler for block: %v", e.Block.NumberU64())
				start := time.Now()
				h(e)
				log.Debugf("[handleEvents] new l2 block event handler for block %v took %v to be executed", e.Block.NumberU64(), time.Since(start))
>>>>>>> 5ee8bdad
			}(handler, newL2BlockEvent)
		}
		wg.Wait()
	}
}<|MERGE_RESOLUTION|>--- conflicted
+++ resolved
@@ -4,11 +4,8 @@
 	"context"
 	"encoding/json"
 	"errors"
-<<<<<<< HEAD
-=======
 	"math/big"
 	"strings"
->>>>>>> 5ee8bdad
 	"sync"
 	"sync/atomic"
 	"time"
@@ -18,8 +15,6 @@
 	"github.com/ethereum/go-ethereum/core/types"
 )
 
-<<<<<<< HEAD
-=======
 type gethHeader struct {
 	*types.Header
 }
@@ -212,7 +207,6 @@
 	return &cpy
 }
 
->>>>>>> 5ee8bdad
 const newL2BlocksCheckInterval = 200 * time.Millisecond
 
 // NewL2BlockEventHandler represent a func that will be called by the
@@ -222,11 +216,7 @@
 // NewL2BlockEvent is a struct provided from the state to the NewL2BlockEventHandler
 // when a new l2 block is detected with data related to this new l2 block.
 type NewL2BlockEvent struct {
-<<<<<<< HEAD
-	Block types.Block
-=======
 	Block L2Block
->>>>>>> 5ee8bdad
 	Logs  []*types.Log
 }
 
@@ -284,11 +274,7 @@
 
 		fromBlockNumber := lastL2BlockNumberSeen + uint64(1)
 		toBlockNumber := lastL2BlockNumber
-<<<<<<< HEAD
-		log.Infof("[monitorNewL2Blocks] new l2 block detected from block %v to %v", fromBlockNumber, toBlockNumber)
-=======
 		log.Debugf("[monitorNewL2Blocks] new l2 block detected from block %v to %v", fromBlockNumber, toBlockNumber)
->>>>>>> 5ee8bdad
 
 		for bn := fromBlockNumber; bn <= toBlockNumber; bn++ {
 			block, err := s.GetL2BlockByNumber(context.Background(), bn, nil)
@@ -309,11 +295,7 @@
 				Logs:  logs,
 			}
 			lastL2BlockNumberSeen = block.NumberU64()
-<<<<<<< HEAD
-			log.Infof("[monitorNewL2Blocks] NewL2BlockEvent for block %v took %v to be sent", block.NumberU64(), time.Since(start))
-=======
 			log.Debugf("[monitorNewL2Blocks] NewL2BlockEvent for block %v took %v to be sent", block.NumberU64(), time.Since(start))
->>>>>>> 5ee8bdad
 			log.Infof("new l2 block detected: number %v, hash %v", block.NumberU64(), block.Hash().String())
 		}
 
@@ -324,11 +306,7 @@
 
 func (s *State) handleEvents() {
 	for newL2BlockEvent := range s.newL2BlockEvents {
-<<<<<<< HEAD
 		log.Infof("[handleEvents] new l2 block event detected for block: %v", newL2BlockEvent.Block.NumberU64())
-=======
-		log.Debugf("[handleEvents] new l2 block event detected for block: %v", newL2BlockEvent.Block.NumberU64())
->>>>>>> 5ee8bdad
 		if len(s.newL2BlockEventHandlers) == 0 {
 			continue
 		}
@@ -343,17 +321,10 @@
 						log.Errorf("failed and recovered in NewL2BlockEventHandler: %v", r)
 					}
 				}()
-<<<<<<< HEAD
 				log.Infof("[handleEvents] triggering new l2 block event handler for block: %v", e.Block.NumberU64())
 				start := time.Now()
 				h(e)
-				log.Infof("[handleEvents] new l2 block event handler for block %v took %v to be executed", e.Block.NumberU64(), time.Since(start))
-=======
-				log.Debugf("[handleEvents] triggering new l2 block event handler for block: %v", e.Block.NumberU64())
-				start := time.Now()
-				h(e)
 				log.Debugf("[handleEvents] new l2 block event handler for block %v took %v to be executed", e.Block.NumberU64(), time.Since(start))
->>>>>>> 5ee8bdad
 			}(handler, newL2BlockEvent)
 		}
 		wg.Wait()
