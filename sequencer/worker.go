package sequencer

import (
	"context"
	"fmt"
	"math/big"
	"runtime"
	"sync"
	"time"

	"github.com/0xPolygonHermez/zkevm-node/log"
	"github.com/0xPolygonHermez/zkevm-node/pool"
	"github.com/0xPolygonHermez/zkevm-node/state"
	"github.com/ethereum/go-ethereum/common"
	"github.com/ethereum/go-ethereum/core/types"
)

// Worker represents the worker component of the sequencer
type Worker struct {
<<<<<<< HEAD
	cfg                          WorkerCfg
	pool                         map[string]*addrQueue
	efficiencyList               *efficiencyList
	workerMutex                  sync.Mutex
	state                        stateInterface
	batchConstraints             state.BatchConstraintsCfg
	batchConstraintsFloat64      batchConstraintsFloat64
	batchResourceWeights         state.BatchResourceWeightsCfg
	pendingTxsToStoreMux         *sync.RWMutex
	pendingTxsPerAddressTrackers map[common.Address]*pendingTxPerAddressTracker
}

// NewWorker creates an init a worker
func NewWorker(
	cfg WorkerCfg,
	state stateInterface,
	constraints state.BatchConstraintsCfg,
	weights state.BatchResourceWeightsCfg,
	pendingTxsToStoreMux *sync.RWMutex,
	pendingTxTrackersPerAddress map[common.Address]*pendingTxPerAddressTracker,
) *Worker {
	w := Worker{
		cfg:                          cfg,
		pool:                         make(map[string]*addrQueue),
		efficiencyList:               newEfficiencyList(),
		state:                        state,
		batchConstraints:             constraints,
		batchConstraintsFloat64:      convertBatchConstraintsToFloat64(constraints),
		batchResourceWeights:         weights,
		pendingTxsToStoreMux:         pendingTxsToStoreMux,
		pendingTxsPerAddressTrackers: pendingTxTrackersPerAddress,
=======
	pool         map[string]*addrQueue
	txSortedList *txSortedList
	workerMutex  sync.Mutex
	state        stateInterface
}

// NewWorker creates an init a worker
func NewWorker(state stateInterface) *Worker {
	w := Worker{
		pool:         make(map[string]*addrQueue),
		txSortedList: newTxSortedList(),
		state:        state,
>>>>>>> 181d16ff
	}

	return &w
}

// NewTxTracker creates and inits a TxTracker
func (w *Worker) NewTxTracker(tx types.Transaction, counters state.ZKCounters, ip string) (*TxTracker, error) {
<<<<<<< HEAD
	return newTxTracker(tx, counters, w.batchConstraintsFloat64, w.batchResourceWeights, w.cfg.ResourceCostMultiplier, ip)
=======
	return newTxTracker(tx, counters, ip)
>>>>>>> 181d16ff
}

// AddTxTracker adds a new Tx to the Worker
func (w *Worker) AddTxTracker(ctx context.Context, tx *TxTracker) (replacedTx *TxTracker, dropReason error) {
	w.workerMutex.Lock()

	// Make sure the IP is valid.
	if tx.IP != "" && !pool.IsValidIP(tx.IP) {
		w.workerMutex.Unlock()
		return nil, pool.ErrInvalidIP
	}

	// Make sure the transaction's batch resources are within the constraints.
	if !w.batchConstraints.IsWithinConstraints(tx.BatchResources.ZKCounters) {
		log.Errorf("OutOfCounters Error (Node level)  for tx: %s", tx.Hash.String())
		w.workerMutex.Unlock()
		return nil, pool.ErrOutOfCounters
	}

	addr, found := w.pool[tx.FromStr]
	if !found {
		// Unlock the worker to let execute other worker functions while creating the new AddrQueue
		w.workerMutex.Unlock()

		root, err := w.state.GetLastStateRoot(ctx, nil)
		if err != nil {
			dropReason = fmt.Errorf("AddTx GetLastStateRoot error: %v", err)
			log.Error(dropReason)
			return nil, dropReason
		}
		nonce, err := w.state.GetNonceByStateRoot(ctx, tx.From, root)
		if err != nil {
			dropReason = fmt.Errorf("AddTx GetNonceByStateRoot error: %v", err)
			log.Error(dropReason)
			return nil, dropReason
		}
		balance, err := w.state.GetBalanceByStateRoot(ctx, tx.From, root)
		if err != nil {
			dropReason = fmt.Errorf("AddTx GetBalanceByStateRoot error: %v", err)
			log.Error(dropReason)
			return nil, dropReason
		}

		addr = newAddrQueue(tx.From, nonce.Uint64(), balance)

		// Lock again the worker
		w.workerMutex.Lock()

		w.pool[tx.FromStr] = addr
		log.Infof("AddTx new addrQueue created for addr(%s) nonce(%d) balance(%s)", tx.FromStr, nonce.Uint64(), balance.String())
	}

	// Add the txTracker to Addr and get the newReadyTx and prevReadyTx
	log.Infof("AddTx new tx(%s) nonce(%d) cost(%s) to addrQueue(%s) nonce(%d) balance(%d)", tx.HashStr, tx.Nonce, tx.Cost.String(), addr.fromStr, addr.currentNonce, addr.currentBalance)
	var newReadyTx, prevReadyTx, repTx *TxTracker
	newReadyTx, prevReadyTx, repTx, dropReason = addr.addTx(tx)
	if dropReason != nil {
		log.Infof("AddTx tx(%s) dropped from addrQueue(%s), reason: %s", tx.HashStr, tx.FromStr, dropReason.Error())
		w.workerMutex.Unlock()
		return repTx, dropReason
	}

	// Update the txSortedList (if needed)
	if prevReadyTx != nil {
		log.Infof("AddTx prevReadyTx(%s) nonce(%d) cost(%s) deleted from TxSortedList", prevReadyTx.HashStr, prevReadyTx.Nonce, prevReadyTx.Cost.String())
		w.txSortedList.delete(prevReadyTx)
	}
	if newReadyTx != nil {
		log.Infof("AddTx newReadyTx(%s) nonce(%d) cost(%s) added to TxSortedList", newReadyTx.HashStr, newReadyTx.Nonce, newReadyTx.Cost.String())
		w.txSortedList.add(newReadyTx)
	}

	if repTx != nil {
		log.Infof("AddTx replacedTx(%s) nonce(%d) cost(%s) has been replaced", repTx.HashStr, repTx.Nonce, repTx.Cost.String())
	}

	w.workerMutex.Unlock()
	return repTx, nil
}

func (w *Worker) applyAddressUpdate(from common.Address, fromNonce *uint64, fromBalance *big.Int) (*TxTracker, *TxTracker, []*TxTracker) {
	addrQueue, found := w.pool[from.String()]

	if found {
		newReadyTx, prevReadyTx, txsToDelete := addrQueue.updateCurrentNonceBalance(fromNonce, fromBalance)

		// Update the TxSortedList (if needed)
		if prevReadyTx != nil {
			log.Infof("applyAddressUpdate prevReadyTx(%s) nonce(%d) cost(%s) deleted from TxSortedList", prevReadyTx.Hash.String(), prevReadyTx.Nonce, prevReadyTx.Cost.String())
			w.txSortedList.delete(prevReadyTx)
		}
		if newReadyTx != nil {
			log.Infof("applyAddressUpdate newReadyTx(%s) nonce(%d) cost(%s) added to TxSortedList", newReadyTx.Hash.String(), newReadyTx.Nonce, newReadyTx.Cost.String())
			w.txSortedList.add(newReadyTx)
		}

		return newReadyTx, prevReadyTx, txsToDelete
	}

	return nil, nil, nil
}

// UpdateAfterSingleSuccessfulTxExecution updates the touched addresses after execute on Executor a successfully tx
func (w *Worker) UpdateAfterSingleSuccessfulTxExecution(from common.Address, touchedAddresses map[common.Address]*state.InfoReadWrite) []*TxTracker {
	w.workerMutex.Lock()
	defer w.workerMutex.Unlock()
	if len(touchedAddresses) == 0 {
		log.Warnf("UpdateAfterSingleSuccessfulTxExecution touchedAddresses is nil or empty")
	}
	txsToDelete := make([]*TxTracker, 0)
	touchedFrom, found := touchedAddresses[from]
	if found {
		fromNonce, fromBalance := touchedFrom.Nonce, touchedFrom.Balance
		_, _, txsToDelete = w.applyAddressUpdate(from, fromNonce, fromBalance)
	} else {
		log.Warnf("UpdateAfterSingleSuccessfulTxExecution from(%s) not found in touchedAddresses", from.String())
	}

	for addr, addressInfo := range touchedAddresses {
		if addr != from {
			_, _, txsToDeleteTemp := w.applyAddressUpdate(addr, nil, addressInfo.Balance)
			txsToDelete = append(txsToDelete, txsToDeleteTemp...)
		}
	}
	return txsToDelete
}

// MoveTxToNotReady move a tx to not ready after it fails to execute
func (w *Worker) MoveTxToNotReady(txHash common.Hash, from common.Address, actualNonce *uint64, actualBalance *big.Int) []*TxTracker {
	w.workerMutex.Lock()
	defer w.workerMutex.Unlock()
	log.Infof("MoveTxToNotReady tx(%s) from(%s) actualNonce(%d) actualBalance(%s)", txHash.String(), from.String(), actualNonce, actualBalance.String())

	addrQueue, found := w.pool[from.String()]
	if found {
		// Sanity check. The txHash must be the readyTx
		if addrQueue.readyTx == nil || txHash.String() != addrQueue.readyTx.HashStr {
			readyHashStr := ""
			if addrQueue.readyTx != nil {
				readyHashStr = addrQueue.readyTx.HashStr
			}
			log.Warnf("MoveTxToNotReady txHash(%s) is not the readyTx(%s)", txHash.String(), readyHashStr)
		}
	}
	_, _, txsToDelete := w.applyAddressUpdate(from, actualNonce, actualBalance)

	return txsToDelete
}

// DeleteTx delete the tx after it fails to execute
func (w *Worker) DeleteTx(txHash common.Hash, addr common.Address) {
	w.workerMutex.Lock()
	defer w.workerMutex.Unlock()

	addrQueue, found := w.pool[addr.String()]
	if found {
		deletedReadyTx := addrQueue.deleteTx(txHash)
		if deletedReadyTx != nil {
			log.Infof("DeleteTx tx(%s) deleted from TxSortedList", deletedReadyTx.Hash.String())
			w.txSortedList.delete(deletedReadyTx)
		}
	} else {
		log.Warnf("DeleteTx addrQueue(%s) not found", addr.String())
	}
}

// UpdateTxZKCounters updates the ZKCounter of a tx
func (w *Worker) UpdateTxZKCounters(txHash common.Hash, addr common.Address, counters state.ZKCounters) {
	w.workerMutex.Lock()
	defer w.workerMutex.Unlock()

	log.Infof("UpdateTxZKCounters tx(%s) addr(%s)", txHash.String(), addr.String())
	log.Debugf("UpdateTxZKCounters counters.CumulativeGasUsed: %d", counters.CumulativeGasUsed)
	log.Debugf("UpdateTxZKCounters counters.UsedKeccakHashes: %d", counters.UsedKeccakHashes)
	log.Debugf("UpdateTxZKCounters counters.UsedPoseidonHashes: %d", counters.UsedPoseidonHashes)
	log.Debugf("UpdateTxZKCounters counters.UsedPoseidonPaddings: %d", counters.UsedPoseidonPaddings)
	log.Debugf("UpdateTxZKCounters counters.UsedMemAligns: %d", counters.UsedMemAligns)
	log.Debugf("UpdateTxZKCounters counters.UsedArithmetics: %d", counters.UsedArithmetics)
	log.Debugf("UpdateTxZKCounters counters.UsedBinaries: %d", counters.UsedBinaries)
	log.Debugf("UpdateTxZKCounters counters.UsedSteps: %d", counters.UsedSteps)

	addrQueue, found := w.pool[addr.String()]

	if found {
<<<<<<< HEAD
		newReadyTx, prevReadyTx := addrQueue.UpdateTxZKCounters(txHash, counters, w.batchConstraintsFloat64, w.batchResourceWeights)
=======
		addrQueue.UpdateTxZKCounters(txHash, counters)
	} else {
		log.Warnf("UpdateTxZKCounters addrQueue(%s) not found", addr.String())
	}
}
>>>>>>> 181d16ff

// AddPendingTxToStore adds a tx to the addrQueue list of pending txs to store in the DB (trusted state)
func (w *Worker) AddPendingTxToStore(txHash common.Hash, addr common.Address) {
	w.workerMutex.Lock()
	defer w.workerMutex.Unlock()

	addrQueue, found := w.pool[addr.String()]

	if found {
		addrQueue.addPendingTxToStore(txHash)
	} else {
		log.Warnf("AddPendingTxToStore addrQueue(%s) not found", addr.String())
	}
}

// DeletePendingTxToStore delete a tx from the addrQueue list of pending txs to store in the DB (trusted state)
func (w *Worker) DeletePendingTxToStore(txHash common.Hash, addr common.Address) {
	w.workerMutex.Lock()
	defer w.workerMutex.Unlock()

	addrQueue, found := w.pool[addr.String()]

	if found {
		addrQueue.deletePendingTxToStore(txHash)
	} else {
		log.Warnf("DeletePendingTxToStore addrQueue(%s) not found", addr.String())
	}
}

// GetBestFittingTx gets the most efficient tx that fits in the available batch resources
func (w *Worker) GetBestFittingTx(resources state.BatchResources) *TxTracker {
	w.workerMutex.Lock()
	defer w.workerMutex.Unlock()

	var (
		tx         *TxTracker
		foundMutex sync.RWMutex
	)

	nGoRoutines := runtime.NumCPU()
	foundAt := -1

	wg := sync.WaitGroup{}
	wg.Add(nGoRoutines)

	// Each go routine looks for a fitting tx
	for i := 0; i < nGoRoutines; i++ {
		go func(n int, bresources state.BatchResources) {
			defer wg.Done()
			for i := n; i < w.txSortedList.len(); i += nGoRoutines {
				foundMutex.RLock()
				if foundAt != -1 && i > foundAt {
					foundMutex.RUnlock()
					return
				}
				foundMutex.RUnlock()

				txCandidate := w.txSortedList.getByIndex(i)
				err := bresources.Sub(txCandidate.BatchResources)
				if err != nil {
					// We don't add this Tx
					continue
				}

				foundMutex.Lock()
				if foundAt == -1 || foundAt > i {
					foundAt = i
					tx = txCandidate
				}
				foundMutex.Unlock()

				return
			}
		}(i, resources)
	}
	wg.Wait()

	if foundAt != -1 {
		log.Infof("GetBestFittingTx found tx(%s) at index(%d) with gasPrice(%d)", tx.Hash.String(), foundAt, tx.GasPrice)
	} else {
		log.Debugf("GetBestFittingTx no tx found")
	}

	return tx
}

// ExpireTransactions deletes old txs
func (w *Worker) ExpireTransactions(maxTime time.Duration) []*TxTracker {
	w.workerMutex.Lock()
	defer w.workerMutex.Unlock()

	var txs []*TxTracker

	log.Info("ExpireTransactions start. addrQueue len: ", len(w.pool))
	for _, addrQueue := range w.pool {
		subTxs, prevReadyTx := addrQueue.ExpireTransactions(maxTime)
		txs = append(txs, subTxs...)

		if prevReadyTx != nil {
			w.txSortedList.delete(prevReadyTx)
		}

		if addrQueue.IsEmpty() {
			delete(w.pool, addrQueue.fromStr)
		}
	}
	log.Info("ExpireTransactions end. addrQueue len: ", len(w.pool), " deleteCount: ", len(txs))

	return txs
}

// HandleL2Reorg handles the L2 reorg signal
func (w *Worker) HandleL2Reorg(txHashes []common.Hash) {
	log.Fatal("L2 Reorg detected. Restarting to sync with the new L2 state...")
<<<<<<< HEAD
}

// convertBatchConstraintsToFloat64 converts the batch Constraints to float64
func convertBatchConstraintsToFloat64(constraints state.BatchConstraintsCfg) batchConstraintsFloat64 {
	return batchConstraintsFloat64{
		maxTxsPerBatch:       float64(constraints.MaxTxsPerBatch),
		maxBatchBytesSize:    float64(constraints.MaxBatchBytesSize),
		maxCumulativeGasUsed: float64(constraints.MaxCumulativeGasUsed),
		maxKeccakHashes:      float64(constraints.MaxKeccakHashes),
		maxPoseidonHashes:    float64(constraints.MaxPoseidonHashes),
		maxPoseidonPaddings:  float64(constraints.MaxPoseidonPaddings),
		maxMemAligns:         float64(constraints.MaxMemAligns),
		maxArithmetics:       float64(constraints.MaxArithmetics),
		maxBinaries:          float64(constraints.MaxBinaries),
		maxSteps:             float64(constraints.MaxSteps),
	}
=======
>>>>>>> 181d16ff
}<|MERGE_RESOLUTION|>--- conflicted
+++ resolved
@@ -17,52 +17,20 @@
 
 // Worker represents the worker component of the sequencer
 type Worker struct {
-<<<<<<< HEAD
-	cfg                          WorkerCfg
-	pool                         map[string]*addrQueue
-	efficiencyList               *efficiencyList
-	workerMutex                  sync.Mutex
-	state                        stateInterface
-	batchConstraints             state.BatchConstraintsCfg
-	batchConstraintsFloat64      batchConstraintsFloat64
-	batchResourceWeights         state.BatchResourceWeightsCfg
-	pendingTxsToStoreMux         *sync.RWMutex
-	pendingTxsPerAddressTrackers map[common.Address]*pendingTxPerAddressTracker
+	pool             map[string]*addrQueue
+	txSortedList     *txSortedList
+	workerMutex      sync.Mutex
+	state            stateInterface
+	batchConstraints state.BatchConstraintsCfg
 }
 
 // NewWorker creates an init a worker
-func NewWorker(
-	cfg WorkerCfg,
-	state stateInterface,
-	constraints state.BatchConstraintsCfg,
-	weights state.BatchResourceWeightsCfg,
-	pendingTxsToStoreMux *sync.RWMutex,
-	pendingTxTrackersPerAddress map[common.Address]*pendingTxPerAddressTracker,
-) *Worker {
+func NewWorker(state stateInterface, constraints state.BatchConstraintsCfg) *Worker {
 	w := Worker{
-		cfg:                          cfg,
-		pool:                         make(map[string]*addrQueue),
-		efficiencyList:               newEfficiencyList(),
-		state:                        state,
-		batchConstraints:             constraints,
-		batchConstraintsFloat64:      convertBatchConstraintsToFloat64(constraints),
-		batchResourceWeights:         weights,
-		pendingTxsToStoreMux:         pendingTxsToStoreMux,
-		pendingTxsPerAddressTrackers: pendingTxTrackersPerAddress,
-=======
-	pool         map[string]*addrQueue
-	txSortedList *txSortedList
-	workerMutex  sync.Mutex
-	state        stateInterface
-}
-
-// NewWorker creates an init a worker
-func NewWorker(state stateInterface) *Worker {
-	w := Worker{
-		pool:         make(map[string]*addrQueue),
-		txSortedList: newTxSortedList(),
-		state:        state,
->>>>>>> 181d16ff
+		pool:             make(map[string]*addrQueue),
+		batchConstraints: constraints,
+		txSortedList:     newTxSortedList(),
+		state:            state,
 	}
 
 	return &w
@@ -70,11 +38,7 @@
 
 // NewTxTracker creates and inits a TxTracker
 func (w *Worker) NewTxTracker(tx types.Transaction, counters state.ZKCounters, ip string) (*TxTracker, error) {
-<<<<<<< HEAD
-	return newTxTracker(tx, counters, w.batchConstraintsFloat64, w.batchResourceWeights, w.cfg.ResourceCostMultiplier, ip)
-=======
 	return newTxTracker(tx, counters, ip)
->>>>>>> 181d16ff
 }
 
 // AddTxTracker adds a new Tx to the Worker
@@ -259,15 +223,11 @@
 	addrQueue, found := w.pool[addr.String()]
 
 	if found {
-<<<<<<< HEAD
-		newReadyTx, prevReadyTx := addrQueue.UpdateTxZKCounters(txHash, counters, w.batchConstraintsFloat64, w.batchResourceWeights)
-=======
 		addrQueue.UpdateTxZKCounters(txHash, counters)
 	} else {
 		log.Warnf("UpdateTxZKCounters addrQueue(%s) not found", addr.String())
 	}
 }
->>>>>>> 181d16ff
 
 // AddPendingTxToStore adds a tx to the addrQueue list of pending txs to store in the DB (trusted state)
 func (w *Worker) AddPendingTxToStore(txHash common.Hash, addr common.Address) {
@@ -382,23 +342,4 @@
 // HandleL2Reorg handles the L2 reorg signal
 func (w *Worker) HandleL2Reorg(txHashes []common.Hash) {
 	log.Fatal("L2 Reorg detected. Restarting to sync with the new L2 state...")
-<<<<<<< HEAD
-}
-
-// convertBatchConstraintsToFloat64 converts the batch Constraints to float64
-func convertBatchConstraintsToFloat64(constraints state.BatchConstraintsCfg) batchConstraintsFloat64 {
-	return batchConstraintsFloat64{
-		maxTxsPerBatch:       float64(constraints.MaxTxsPerBatch),
-		maxBatchBytesSize:    float64(constraints.MaxBatchBytesSize),
-		maxCumulativeGasUsed: float64(constraints.MaxCumulativeGasUsed),
-		maxKeccakHashes:      float64(constraints.MaxKeccakHashes),
-		maxPoseidonHashes:    float64(constraints.MaxPoseidonHashes),
-		maxPoseidonPaddings:  float64(constraints.MaxPoseidonPaddings),
-		maxMemAligns:         float64(constraints.MaxMemAligns),
-		maxArithmetics:       float64(constraints.MaxArithmetics),
-		maxBinaries:          float64(constraints.MaxBinaries),
-		maxSteps:             float64(constraints.MaxSteps),
-	}
-=======
->>>>>>> 181d16ff
 }