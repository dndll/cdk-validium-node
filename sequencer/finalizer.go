--- conflicted
+++ resolved
@@ -198,15 +198,9 @@
 			f.sharedResourcesMux.Unlock()
 		} else {
 			// wait for new txs
-<<<<<<< HEAD
-			//log.Debugf("no transactions to be processed. Sleeping for %v", f.cfg.SleepDurationInMs.Duration)
-			if f.cfg.SleepDurationInMs.Duration > 0 {
-				time.Sleep(f.cfg.SleepDurationInMs.Duration)
-=======
 			log.Debugf("no transactions to be processed. Sleeping for %v", f.cfg.SleepDuration.Duration)
 			if f.cfg.SleepDuration.Duration > 0 {
 				time.Sleep(f.cfg.SleepDuration.Duration)
->>>>>>> 0b88165f
 			}
 		}
 
