package main

import (
	"context"
	"encoding/binary"
	"encoding/json"
	"fmt"
	"math/big"
	"os"
	"sync"
	"time"

	"github.com/0xPolygonHermez/zkevm-data-streamer/datastreamer"
	"github.com/0xPolygonHermez/zkevm-data-streamer/log"
	nodeConfig "github.com/0xPolygonHermez/zkevm-node/config"
	"github.com/0xPolygonHermez/zkevm-node/db"
	"github.com/0xPolygonHermez/zkevm-node/encoding"
	"github.com/0xPolygonHermez/zkevm-node/hex"
	"github.com/0xPolygonHermez/zkevm-node/merkletree"
	"github.com/0xPolygonHermez/zkevm-node/state"
	"github.com/0xPolygonHermez/zkevm-node/state/pgstatestorage"
	"github.com/0xPolygonHermez/zkevm-node/state/runtime/executor"
	"github.com/0xPolygonHermez/zkevm-node/tools/datastreamer/config"
	"github.com/ethereum/go-ethereum/common"
	"github.com/fatih/color"
	"github.com/google/uuid"
	"github.com/urfave/cli/v2"
)

const (
	appName  = "zkevm-data-streamer-tool" //nolint:gosec
	appUsage = "zkevm datastream tool"
)

var (
	configFileFlag = cli.StringFlag{
		Name:        config.FlagCfg,
		Aliases:     []string{"c"},
		Usage:       "Configuration `FILE`",
		DefaultText: "./config/tool.config.toml",
		Required:    true,
	}

	genesisFileFlag = cli.StringFlag{
		Name:        config.FlagGenesis,
		Aliases:     []string{"g"},
		Usage:       "Genesis `FILE`",
		DefaultText: "./config/genesis.json",
		Required:    true,
	}

	entryFlag = cli.Uint64Flag{
		Name:     "entry",
		Aliases:  []string{"e"},
		Usage:    "Entry `NUMBER`",
		Required: true,
	}

	l2blockFlag = cli.Uint64Flag{
		Name:     "l2block",
		Aliases:  []string{"b"},
		Usage:    "L2Block `NUMBER`",
		Required: true,
	}

	updateFileFlag = cli.BoolFlag{
		Name:     "update",
		Aliases:  []string{"u"},
		Usage:    "Update `FILE`",
		Required: false,
	}
)

func main() {
	app := cli.NewApp()
	app.Name = appName
	app.Usage = appUsage

	app.Commands = []*cli.Command{
		{
			Name:    "generate",
			Aliases: []string{},
			Usage:   "Generate stream file from scratch",
			Action:  generate,
			Flags: []cli.Flag{
				&configFileFlag,
			},
		},
		{
			Name:    "reprocess",
			Aliases: []string{},
			Usage:   "Reprocess l2block since a given l2block number",
			Action:  reprocess,
			Flags: []cli.Flag{
				&configFileFlag,
				&genesisFileFlag,
				&l2blockFlag,
				&updateFileFlag,
			},
		},
		{
			Name:    "decode-entry-offline",
			Aliases: []string{},
			Usage:   "Decodes an entry offline",
			Action:  decodeEntryOffline,
			Flags: []cli.Flag{
				&configFileFlag,
				&entryFlag,
			},
		},
		{
			Name:    "decode-l2block-offline",
			Aliases: []string{},
			Usage:   "Decodes a l2 block offline",
			Action:  decodeL2BlockOffline,
			Flags: []cli.Flag{
				&configFileFlag,
				&l2blockFlag,
			},
		},
		{
			Name:    "decode-entry",
			Aliases: []string{},
			Usage:   "Decodes an entry",
			Action:  decodeEntry,
			Flags: []cli.Flag{
				&configFileFlag,
				&entryFlag,
			},
		},
		{
			Name:    "decode-l2block",
			Aliases: []string{},
			Usage:   "Decodes a l2 block",
			Action:  decodeL2Block,
			Flags: []cli.Flag{
				&configFileFlag,
				&l2blockFlag,
			},
		},
		{
			Name:    "truncate",
			Aliases: []string{},
			Usage:   "Truncates the stream file",
			Action:  truncate,
			Flags: []cli.Flag{
				&configFileFlag,
				&entryFlag,
			},
		},
	}

	err := app.Run(os.Args)
	if err != nil {
		log.Error(err)
		os.Exit(1)
	}
}

func initializeStreamServer(c *config.Config) (*datastreamer.StreamServer, error) {
	// Create a stream server
	streamServer, err := datastreamer.NewServer(c.Offline.Port, state.StreamTypeSequencer, c.Offline.Filename, &c.Log)
	if err != nil {
		return nil, err
	}

	err = streamServer.Start()
	if err != nil {
		return nil, err
	}

	return streamServer, nil
}

func generate(cliCtx *cli.Context) error {
	c, err := config.Load(cliCtx)
	if err != nil {
		log.Error(err)
		os.Exit(1)
	}

	log.Init(c.Log)

	streamServer, err := initializeStreamServer(c)
	if err != nil {
		log.Error(err)
		os.Exit(1)
	}

	// Connect to the database
	stateSqlDB, err := db.NewSQLDB(c.StateDB)
	if err != nil {
		log.Error(err)
		os.Exit(1)
	}
	defer stateSqlDB.Close()
	stateDBStorage := pgstatestorage.NewPostgresStorage(state.Config{}, stateSqlDB)
	log.Debug("Connected to the database")

<<<<<<< HEAD
	err = state.GenerateDataStreamerFile(cliCtx.Context, streamServer, stateDB, false)
=======
	mtDBServerConfig := merkletree.Config{URI: c.MerkleTree.URI}
	var mtDBCancel context.CancelFunc
	mtDBServiceClient, mtDBClientConn, mtDBCancel := merkletree.NewMTDBServiceClient(cliCtx.Context, mtDBServerConfig)
	defer func() {
		mtDBCancel()
		mtDBClientConn.Close()
	}()
	stateTree := merkletree.NewStateTree(mtDBServiceClient)
	log.Debug("Connected to the merkle tree")

	stateDB := state.NewState(state.Config{}, stateDBStorage, nil, stateTree, nil, nil)

	// Calculate intermediate state roots
	var imStateRoots map[uint64][]byte
	var imStateRootsMux *sync.Mutex = new(sync.Mutex)
	var wg sync.WaitGroup

	lastL2BlockHeader, err := stateDB.GetLastL2BlockHeader(cliCtx.Context, nil)
>>>>>>> 5ee8bdad
	if err != nil {
		log.Error(err)
		os.Exit(1)
	}

	maxL2Block := lastL2BlockHeader.Number.Uint64()
	imStateRoots = make(map[uint64][]byte, maxL2Block)

	// Check if a cache file exists
	if c.MerkleTree.CacheFile != "" {
		// Check if the file exists
		if _, err := os.Stat(c.MerkleTree.CacheFile); os.IsNotExist(err) {
			log.Infof("Cache file %s does not exist", c.MerkleTree.CacheFile)
		} else {
			ReadFile, err := os.ReadFile(c.MerkleTree.CacheFile)
			if err != nil {
				log.Error(err)
				os.Exit(1)
			}
			err = json.Unmarshal(ReadFile, &imStateRoots)
			if err != nil {
				log.Error(err)
				os.Exit(1)
			}
			log.Infof("Cache file %s loaded", c.MerkleTree.CacheFile)
		}
	}

	cacheLength := len(imStateRoots)
	dif := int(maxL2Block) - cacheLength

	log.Infof("Cache length: %d, Max L2Block: %d, Dif: %d", cacheLength, maxL2Block, dif)

	for x := 0; dif > 0 && x < c.MerkleTree.MaxThreads && x < dif; x++ {
		start := uint64((x * dif / c.MerkleTree.MaxThreads) + cacheLength)
		end := uint64(((x + 1) * dif / c.MerkleTree.MaxThreads) + cacheLength - 1)

		wg.Add(1)
		go func(i int) {
			defer wg.Done()
			log.Debugf("Thread %d: Start: %d, End: %d, Total: %d", i, start, end, end-start)
			getImStateRoots(cliCtx.Context, start, end, &imStateRoots, imStateRootsMux, stateDB, lastL2BlockHeader.Root)
		}(x)
	}

	wg.Wait()

	// Convert imStateRoots to a json and save it to a file
	if c.MerkleTree.CacheFile != "" {
		jsonFile, _ := json.Marshal(imStateRoots)
		err = os.WriteFile(c.MerkleTree.CacheFile, jsonFile, 0644) // nolint:gosec, gomnd
		if err != nil {
			log.Error(err)
			os.Exit(1)
		}
	}

	err = state.GenerateDataStreamerFile(cliCtx.Context, streamServer, stateDB, false, &imStateRoots)
	if err != nil {
		log.Error(err)
		os.Exit(1)
	}

	printColored(color.FgGreen, "Process finished\n")

	return nil
}

func getImStateRoots(ctx context.Context, start, end uint64, isStateRoots *map[uint64][]byte, imStateRootMux *sync.Mutex, stateDB *state.State, stateRoot common.Hash) {
	for x := start; x <= end; x++ {
		// Populate intermediate state root
		position := state.GetSystemSCPosition(x)
		imStateRoot, err := stateDB.GetStorageAt(ctx, common.HexToAddress(state.SystemSC), big.NewInt(0).SetBytes(position), stateRoot)
		if err != nil {
			log.Errorf("Error: %v\n", err)
			os.Exit(1)
		}
		imStateRootMux.Lock()
		(*isStateRoots)[x] = imStateRoot.Bytes()
		imStateRootMux.Unlock()
	}
}

func reprocess(cliCtx *cli.Context) error {
	c, err := config.Load(cliCtx)
	if err != nil {
		log.Error(err)
		os.Exit(1)
	}

	log.Init(c.Log)

	ctx := cliCtx.Context

	genesisFileAsStr, err := nodeConfig.LoadGenesisFileAsString(cliCtx.String(config.FlagGenesis))
	if err != nil {
		fmt.Printf("failed to load genesis file. Error: %v", err)
		os.Exit(1)
	}

	networkConfig, err := nodeConfig.LoadGenesisFromJSONString(genesisFileAsStr)
	if err != nil {
		fmt.Printf("failed to load genesis configuration from file. Error: %v", err)
		os.Exit(1)
	}

	currentL2BlockNumber := cliCtx.Uint64("l2block")
	var stateRoot []byte

	streamServer, err := initializeStreamServer(c)
	if err != nil {
		log.Error(err)
		os.Exit(1)
	}

	if currentL2BlockNumber == 0 {
		printColored(color.FgHiYellow, "\n\nSetting Genesis block\n\n")

		mtDBServerConfig := merkletree.Config{URI: c.MerkleTree.URI}
		var mtDBCancel context.CancelFunc
		mtDBServiceClient, mtDBClientConn, mtDBCancel := merkletree.NewMTDBServiceClient(ctx, mtDBServerConfig)
		defer func() {
			mtDBCancel()
			mtDBClientConn.Close()
		}()

		stateTree := merkletree.NewStateTree(mtDBServiceClient)

		stateRoot, err = setGenesis(ctx, stateTree, networkConfig.Genesis)
		if err != nil {
			log.Error(err)
			os.Exit(1)
		}

		// Get Genesis block from the file and validate the state root
		bookMark := state.DSBookMark{
			Type:          state.BookMarkTypeL2Block,
			L2BlockNumber: 0,
		}

		firstEntry, err := streamServer.GetFirstEventAfterBookmark(bookMark.Encode())
		if err != nil {
			log.Error(err)
			os.Exit(1)
		}
		printEntry(firstEntry)

		secondEntry, err := streamServer.GetEntry(firstEntry.Number + 1)
		if err != nil {
			log.Error(err)
			os.Exit(1)
		}
		printEntry(secondEntry)

		if common.Bytes2Hex(stateRoot) != common.Bytes2Hex(secondEntry.Data[40:72]) {
			printColored(color.FgRed, "\nError: Genesis state root does not match\n\n")
			os.Exit(1)
		} else {
			printColored(color.FgGreen, "\nGenesis state root matches\n\n")
		}
		currentL2BlockNumber++
	}

	// Connect to the executor
	executorClient, executorClientConn, executorCancel := executor.NewExecutorClient(ctx, c.Executor)
	defer func() {
		executorCancel()
		executorClientConn.Close()
	}()

	bookMark := state.DSBookMark{
		Type:          state.BookMarkTypeL2Block,
		L2BlockNumber: currentL2BlockNumber,
	}

	startEntry, err := streamServer.GetFirstEventAfterBookmark(bookMark.Encode())
	if err != nil {
		log.Error(err)
		os.Exit(1)
	}

	var previousStateRoot = stateRoot
	var maxEntry = streamServer.GetHeader().TotalEntries

	for x := startEntry.Number; x < maxEntry; x++ {
		printColored(color.FgHiYellow, fmt.Sprintf("\nProcessing entity: %d\n", x))

		currentEntry, err := streamServer.GetEntry(x)
		if err != nil {
			log.Error(err)
			os.Exit(1)
		}

		var processBatchRequest *executor.ProcessBatchRequest
		var expectedNewRoot []byte
		var entryToUpdate *datastreamer.FileEntry

		switch currentEntry.Type {
		case state.EntryTypeBookMark:
			printEntry(currentEntry)
			entryToUpdate = nil
			continue
		case state.EntryTypeUpdateGER:
			printEntry(currentEntry)
			processBatchRequest = &executor.ProcessBatchRequest{
				OldBatchNum:      binary.LittleEndian.Uint64(currentEntry.Data[0:8]) - 1,
				Coinbase:         common.Bytes2Hex(currentEntry.Data[48:68]),
				BatchL2Data:      nil,
				OldStateRoot:     previousStateRoot,
				GlobalExitRoot:   currentEntry.Data[16:48],
				OldAccInputHash:  []byte{},
				EthTimestamp:     binary.LittleEndian.Uint64(currentEntry.Data[8:16]),
				UpdateMerkleTree: uint32(1),
				ChainId:          c.ChainID,
				ForkId:           uint64(binary.LittleEndian.Uint16(currentEntry.Data[68:70])),
			}

			expectedNewRoot = currentEntry.Data[70:102]
			entryToUpdate = nil
		case state.EntryTypeL2BlockStart:
			startEntry = currentEntry
			printEntry(startEntry)

			txEntry, err := streamServer.GetEntry(startEntry.Number + 1)
			if err != nil {
				log.Error(err)
				os.Exit(1)
			}
			printEntry(txEntry)

			endEntry, err := streamServer.GetEntry(startEntry.Number + 2) //nolint:gomnd
			if err != nil {
				log.Error(err)
				os.Exit(1)
			}
			printEntry(endEntry)

			forkID := uint64(binary.LittleEndian.Uint16(startEntry.Data[76:78]))

			tx, err := state.DecodeTx(common.Bytes2Hex((txEntry.Data[6:])))
			if err != nil {
				log.Error(err)
				os.Exit(1)
			}

			// Get the old state root
			oldStateRoot := getOldStateRoot(startEntry.Number, streamServer)

			// RLP encode the transaction using the proper fork id
			batchL2Data, err := state.EncodeTransaction(*tx, txEntry.Data[0], forkID) //nolint:gomnd
			if err != nil {
				log.Error(err)
				os.Exit(1)
			}

			processBatchRequest = &executor.ProcessBatchRequest{
				OldBatchNum:      binary.LittleEndian.Uint64(startEntry.Data[0:8]) - 1,
				Coinbase:         common.Bytes2Hex(startEntry.Data[56:76]),
				BatchL2Data:      batchL2Data,
				OldStateRoot:     oldStateRoot,
				GlobalExitRoot:   startEntry.Data[24:56],
				OldAccInputHash:  []byte{},
				EthTimestamp:     binary.LittleEndian.Uint64(startEntry.Data[16:24]),
				UpdateMerkleTree: uint32(1),
				ChainId:          c.ChainID,
				ForkId:           uint64(binary.LittleEndian.Uint16(startEntry.Data[76:78])),
			}

			expectedNewRoot = endEntry.Data[40:72]
			entryToUpdate = &endEntry
			x += 2 //nolint:gomnd
		}

		// Process batch
		processBatchResponse, err := executorClient.ProcessBatch(ctx, processBatchRequest)
		if err != nil {
			log.Error(err)
			os.Exit(1)
		}

		if processBatchResponse.Error != executor.ExecutorError_EXECUTOR_ERROR_NO_ERROR {
			fmt.Printf("Error: %v\n", processBatchResponse.Error)
			os.Exit(1)
		}

		if common.Bytes2Hex(processBatchResponse.NewStateRoot) != common.Bytes2Hex(expectedNewRoot) {
			printColored(color.FgRed, "\nNew state root does not match\n\n")
			printColored(color.FgRed, fmt.Sprintf("Old State Root.........: %s\n", "0x"+common.Bytes2Hex(processBatchRequest.GetOldStateRoot())))
			printColored(color.FgRed, fmt.Sprintf("New State Root.........: %s\n", "0x"+common.Bytes2Hex(processBatchResponse.NewStateRoot)))
			printColored(color.FgRed, fmt.Sprintf("Expected New State Root: %s\n", "0x"+common.Bytes2Hex(expectedNewRoot)))
			// Check if we must update the file with the new state root
			if cliCtx.Bool("update") {
				if entryToUpdate.Type != state.EntryTypeL2BlockEnd {
					printColored(color.FgRed, "Error: Entry to update is not a L2BlockEnd\n")
					os.Exit(1)
				}
				blockEnd := state.DSL2BlockEnd{}.Decode(entryToUpdate.Data)
				blockEnd.StateRoot = common.BytesToHash(processBatchResponse.NewStateRoot)
				err = streamServer.UpdateEntryData(entryToUpdate.Number, state.EntryTypeL2BlockEnd, blockEnd.Encode())
				if err != nil {
					printColored(color.FgRed, fmt.Sprintf("Error: %v\n", err))
					os.Exit(1)
				}
			} else {
				break
			}
		} else {
			printColored(color.FgGreen, "New state root matches\n")
			previousStateRoot = processBatchResponse.NewStateRoot
		}
	}

	return nil
}

func decodeEntry(cliCtx *cli.Context) error {
	c, err := config.Load(cliCtx)
	if err != nil {
		log.Error(err)
		os.Exit(1)
	}

	log.Init(c.Log)

	client, err := datastreamer.NewClient(c.Online.URI, c.Online.StreamType)
	if err != nil {
		log.Error(err)
		os.Exit(1)
	}

	err = client.Start()
	if err != nil {
		log.Error(err)
		os.Exit(1)
	}

	client.FromEntry = cliCtx.Uint64("entry")
	err = client.ExecCommand(datastreamer.CmdEntry)
	if err != nil {
		log.Error(err)
		os.Exit(1)
	}

	printEntry(client.Entry)
	return nil
}

func decodeL2Block(cliCtx *cli.Context) error {
	c, err := config.Load(cliCtx)
	if err != nil {
		log.Error(err)
		os.Exit(1)
	}

	log.Init(c.Log)

	client, err := datastreamer.NewClient(c.Online.URI, c.Online.StreamType)
	if err != nil {
		log.Error(err)
		os.Exit(1)
	}

	err = client.Start()
	if err != nil {
		log.Error(err)
		os.Exit(1)
	}

	l2BlockNumber := cliCtx.Uint64("l2block")

	bookMark := state.DSBookMark{
		Type:          state.BookMarkTypeL2Block,
		L2BlockNumber: l2BlockNumber,
	}

	client.FromBookmark = bookMark.Encode()
	err = client.ExecCommand(datastreamer.CmdBookmark)
	if err != nil {
		log.Error(err)
		os.Exit(1)
	}

	firstEntry := client.Entry
	printEntry(firstEntry)

	client.FromEntry = firstEntry.Number + 1
	err = client.ExecCommand(datastreamer.CmdEntry)
	if err != nil {
		log.Error(err)
		os.Exit(1)
	}

	secondEntry := client.Entry
	printEntry(secondEntry)

	i := uint64(2) //nolint:gomnd
	for secondEntry.Type == state.EntryTypeL2Tx {
		client.FromEntry = firstEntry.Number + i
		err = client.ExecCommand(datastreamer.CmdEntry)
		if err != nil {
			log.Error(err)
			os.Exit(1)
		}
		secondEntry = client.Entry
		printEntry(secondEntry)
		i++
	}

	return nil
}

func decodeEntryOffline(cliCtx *cli.Context) error {
	c, err := config.Load(cliCtx)
	if err != nil {
		log.Error(err)
		os.Exit(1)
	}

	log.Init(c.Log)

	streamServer, err := initializeStreamServer(c)
	if err != nil {
		log.Error(err)
		os.Exit(1)
	}

	entry, err := streamServer.GetEntry(cliCtx.Uint64("entry"))
	if err != nil {
		log.Error(err)
		os.Exit(1)
	}

	printEntry(entry)

	return nil
}

func decodeL2BlockOffline(cliCtx *cli.Context) error {
	c, err := config.Load(cliCtx)
	if err != nil {
		log.Error(err)
		os.Exit(1)
	}

	log.Init(c.Log)

	streamServer, err := initializeStreamServer(c)
	if err != nil {
		log.Error(err)
		os.Exit(1)
	}

	l2BlockNumber := cliCtx.Uint64("l2block")

	bookMark := state.DSBookMark{
		Type:          state.BookMarkTypeL2Block,
		L2BlockNumber: l2BlockNumber,
	}

	firstEntry, err := streamServer.GetFirstEventAfterBookmark(bookMark.Encode())
	if err != nil {
		log.Error(err)
		os.Exit(1)
	}
	printEntry(firstEntry)

	secondEntry, err := streamServer.GetEntry(firstEntry.Number + 1)
	if err != nil {
		log.Error(err)
		os.Exit(1)
	}

	i := uint64(2) //nolint:gomnd
	printEntry(secondEntry)
	for secondEntry.Type == state.EntryTypeL2Tx {
		secondEntry, err = streamServer.GetEntry(firstEntry.Number + i)
		if err != nil {
			log.Error(err)
			os.Exit(1)
		}
		printEntry(secondEntry)
		i++
	}

	return nil
}

func truncate(cliCtx *cli.Context) error {
	c, err := config.Load(cliCtx)
	if err != nil {
		log.Error(err)
		os.Exit(1)
	}

	log.Init(c.Log)

	streamServer, err := initializeStreamServer(c)
	if err != nil {
		log.Error(err)
		os.Exit(1)
	}

	err = streamServer.TruncateFile(cliCtx.Uint64("entry"))
	if err != nil {
		log.Error(err)
		os.Exit(1)
	}

	printColored(color.FgGreen, "File truncated\n")

	return nil
}

func printEntry(entry datastreamer.FileEntry) {
	switch entry.Type {
	case state.EntryTypeBookMark:
		bookmark := state.DSBookMark{}.Decode(entry.Data)
		printColored(color.FgGreen, "Entry Type......: ")
		printColored(color.FgHiYellow, "BookMark\n")
		printColored(color.FgGreen, "Entry Number....: ")
		printColored(color.FgHiWhite, fmt.Sprintf("%d\n", entry.Number))
		printColored(color.FgGreen, "L2 Block Number.: ")
		printColored(color.FgHiWhite, fmt.Sprintf("%d\n", bookmark.L2BlockNumber))
	case state.EntryTypeL2BlockStart:
		blockStart := state.DSL2BlockStart{}.Decode(entry.Data)
		printColored(color.FgGreen, "Entry Type......: ")
		printColored(color.FgHiYellow, "L2 Block Start\n")
		printColored(color.FgGreen, "Entry Number....: ")
		printColored(color.FgHiWhite, fmt.Sprintf("%d\n", entry.Number))
		printColored(color.FgGreen, "Batch Number....: ")
		printColored(color.FgHiWhite, fmt.Sprintf("%d\n", blockStart.BatchNumber))
		printColored(color.FgGreen, "L2 Block Number.: ")
		printColored(color.FgHiWhite, fmt.Sprintf("%d\n", blockStart.L2BlockNumber))
		printColored(color.FgGreen, "Timestamp.......: ")
		printColored(color.FgHiWhite, fmt.Sprintf("%v (%d)\n", time.Unix(blockStart.Timestamp, 0), blockStart.Timestamp))
		printColored(color.FgGreen, "GER or Info Root: ")
		printColored(color.FgHiWhite, fmt.Sprintf("%s\n", blockStart.GERorInfoRoot))
		printColored(color.FgGreen, "Coinbase........: ")
		printColored(color.FgHiWhite, fmt.Sprintf("%s\n", blockStart.Coinbase))
		printColored(color.FgGreen, "Fork ID.........: ")
		printColored(color.FgHiWhite, fmt.Sprintf("%d\n", blockStart.ForkID))
	case state.EntryTypeL2Tx:
		dsTx := state.DSL2Transaction{}.Decode(entry.Data)
		printColored(color.FgGreen, "Entry Type......: ")
		printColored(color.FgHiYellow, "L2 Transaction\n")
		printColored(color.FgGreen, "Entry Number....: ")
		printColored(color.FgHiWhite, fmt.Sprintf("%d\n", entry.Number))
		printColored(color.FgGreen, "Effec. Gas Price: ")
		printColored(color.FgHiWhite, fmt.Sprintf("%d\n", dsTx.EffectiveGasPricePercentage))
		printColored(color.FgGreen, "Is Valid........: ")
		printColored(color.FgHiWhite, fmt.Sprintf("%t\n", dsTx.IsValid == 1))
		printColored(color.FgGreen, "State Root......: ")
		printColored(color.FgHiWhite, fmt.Sprint(dsTx.StateRoot.Hex()+"\n"))
		printColored(color.FgGreen, "Encoded Length..: ")
		printColored(color.FgHiWhite, fmt.Sprintf("%d\n", dsTx.EncodedLength))
		printColored(color.FgGreen, "Encoded.........: ")
		printColored(color.FgHiWhite, fmt.Sprintf("%s\n", "0x"+common.Bytes2Hex(dsTx.Encoded)))

		tx, err := state.DecodeTx(common.Bytes2Hex(dsTx.Encoded))
		if err != nil {
			log.Error(err)
			os.Exit(1)
		}
		printColored(color.FgGreen, "Decoded.........: ")
		printColored(color.FgHiWhite, fmt.Sprintf("%+v\n", tx))
		sender, err := state.GetSender(*tx)
		if err != nil {
			log.Error(err)
			os.Exit(1)
		}
		printColored(color.FgGreen, "Sender..........: ")
		printColored(color.FgHiWhite, fmt.Sprintf("%s\n", sender))
		nonce := tx.Nonce()
		printColored(color.FgGreen, "Nonce...........: ")
		printColored(color.FgHiWhite, fmt.Sprintf("%d\n", nonce))
	case state.EntryTypeL2BlockEnd:
		blockEnd := state.DSL2BlockEnd{}.Decode(entry.Data)
		printColored(color.FgGreen, "Entry Type......: ")
		printColored(color.FgHiYellow, "L2 Block End\n")
		printColored(color.FgGreen, "Entry Number....: ")
		printColored(color.FgHiWhite, fmt.Sprintf("%d\n", entry.Number))
		printColored(color.FgGreen, "L2 Block Number.: ")
		printColored(color.FgHiWhite, fmt.Sprintf("%d\n", blockEnd.L2BlockNumber))
		printColored(color.FgGreen, "L2 Block Hash...: ")
		printColored(color.FgHiWhite, fmt.Sprint(blockEnd.BlockHash.Hex()+"\n"))
		printColored(color.FgGreen, "State Root......: ")
		printColored(color.FgHiWhite, fmt.Sprint(blockEnd.StateRoot.Hex()+"\n"))
	case state.EntryTypeUpdateGER:
		updateGer := state.DSUpdateGER{}.Decode(entry.Data)
		printColored(color.FgGreen, "Entry Type......: ")
		printColored(color.FgHiYellow, "Update GER\n")
		printColored(color.FgGreen, "Entry Number....: ")
		printColored(color.FgHiWhite, fmt.Sprintf("%d\n", entry.Number))
		printColored(color.FgGreen, "Batch Number....: ")
		printColored(color.FgHiWhite, fmt.Sprintf("%d\n", updateGer.BatchNumber))
		printColored(color.FgGreen, "Timestamp.......: ")
		printColored(color.FgHiWhite, fmt.Sprintf("%v (%d)\n", time.Unix(updateGer.Timestamp, 0), updateGer.Timestamp))
		printColored(color.FgGreen, "Global Exit Root: ")
		printColored(color.FgHiWhite, fmt.Sprintf("%s\n", updateGer.GlobalExitRoot))
		printColored(color.FgGreen, "Coinbase........: ")
		printColored(color.FgHiWhite, fmt.Sprintf("%s\n", updateGer.Coinbase))
		printColored(color.FgGreen, "Fork ID.........: ")
		printColored(color.FgHiWhite, fmt.Sprintf("%d\n", updateGer.ForkID))
		printColored(color.FgGreen, "State Root......: ")
		printColored(color.FgHiWhite, fmt.Sprint(updateGer.StateRoot.Hex()+"\n"))
	}
}

func printColored(color color.Attribute, text string) {
	colored := fmt.Sprintf("\x1b[%dm%s\x1b[0m", color, text)
	fmt.Print(colored)
}

// setGenesis populates state with genesis information
func setGenesis(ctx context.Context, tree *merkletree.StateTree, genesis state.Genesis) ([]byte, error) {
	var (
		root    common.Hash
		newRoot []byte
		err     error
	)

	if tree == nil {
		return newRoot, fmt.Errorf("state tree is nil")
	}

	uuid := uuid.New().String()

	for _, action := range genesis.Actions {
		address := common.HexToAddress(action.Address)
		switch action.Type {
		case int(merkletree.LeafTypeBalance):
			balance, err := encoding.DecodeBigIntHexOrDecimal(action.Value)
			if err != nil {
				return newRoot, err
			}
			newRoot, _, err = tree.SetBalance(ctx, address, balance, newRoot, uuid)
			if err != nil {
				return newRoot, err
			}
		case int(merkletree.LeafTypeNonce):
			nonce, err := encoding.DecodeBigIntHexOrDecimal(action.Value)
			if err != nil {
				return newRoot, err
			}
			newRoot, _, err = tree.SetNonce(ctx, address, nonce, newRoot, uuid)
			if err != nil {
				return newRoot, err
			}
		case int(merkletree.LeafTypeCode):
			code, err := hex.DecodeHex(action.Bytecode)
			if err != nil {
				return newRoot, fmt.Errorf("could not decode SC bytecode for address %q: %v", address, err)
			}
			newRoot, _, err = tree.SetCode(ctx, address, code, newRoot, uuid)
			if err != nil {
				return newRoot, err
			}
		case int(merkletree.LeafTypeStorage):
			// Parse position and value
			positionBI, err := encoding.DecodeBigIntHexOrDecimal(action.StoragePosition)
			if err != nil {
				return newRoot, err
			}
			valueBI, err := encoding.DecodeBigIntHexOrDecimal(action.Value)
			if err != nil {
				return newRoot, err
			}
			// Store
			newRoot, _, err = tree.SetStorageAt(ctx, address, positionBI, valueBI, newRoot, uuid)
			if err != nil {
				return newRoot, err
			}
		default:
			return newRoot, fmt.Errorf("unknown genesis action type %q", action.Type)
		}
	}

	root.SetBytes(newRoot)

	// flush state db
	err = tree.Flush(ctx, root, uuid)
	if err != nil {
		fmt.Printf("error flushing state tree after genesis: %v", err)
		return newRoot, err
	}

	return newRoot, nil
}

func getOldStateRoot(entityNumber uint64, streamServer *datastreamer.StreamServer) []byte {
	var found = false
	var entry datastreamer.FileEntry
	var err error

	for !found && entityNumber > 1 {
		entityNumber--
		entry, err = streamServer.GetEntry(entityNumber)
		if err != nil {
			log.Error(err)
			os.Exit(1)
		}

		if entry.Type == state.EntryTypeL2BlockEnd || entry.Type == state.EntryTypeUpdateGER {
			found = true
		}
	}

	if !found {
		fmt.Printf("Error: Could not find old state root")
		os.Exit(1)
	}

	printColored(color.FgHiYellow, "Getting Old State Root from\n")
	printEntry(entry)

	if entry.Type == state.EntryTypeUpdateGER {
		return entry.Data[70:102]
	}

	return entry.Data[40:72]
}<|MERGE_RESOLUTION|>--- conflicted
+++ resolved
@@ -197,9 +197,6 @@
 	stateDBStorage := pgstatestorage.NewPostgresStorage(state.Config{}, stateSqlDB)
 	log.Debug("Connected to the database")
 
-<<<<<<< HEAD
-	err = state.GenerateDataStreamerFile(cliCtx.Context, streamServer, stateDB, false)
-=======
 	mtDBServerConfig := merkletree.Config{URI: c.MerkleTree.URI}
 	var mtDBCancel context.CancelFunc
 	mtDBServiceClient, mtDBClientConn, mtDBCancel := merkletree.NewMTDBServiceClient(cliCtx.Context, mtDBServerConfig)
@@ -218,7 +215,6 @@
 	var wg sync.WaitGroup
 
 	lastL2BlockHeader, err := stateDB.GetLastL2BlockHeader(cliCtx.Context, nil)
->>>>>>> 5ee8bdad
 	if err != nil {
 		log.Error(err)
 		os.Exit(1)
